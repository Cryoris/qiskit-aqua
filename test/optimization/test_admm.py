--- conflicted
+++ resolved
@@ -24,7 +24,7 @@
 from qiskit.optimization.algorithms import CplexOptimizer, MinimumEigenOptimizer
 from qiskit.optimization.algorithms.admm_optimizer import ADMMOptimizer, ADMMParameters, \
     ADMMOptimizerResult, ADMMState
-from qiskit.optimization.problems import QuadraticProgram
+from qiskit.optimization.problems import OptimizationProblem
 
 
 class TestADMMOptimizer(QiskitOptimizationTestCase):
@@ -32,34 +32,6 @@
 
     def test_admm_maximization(self):
         """Tests a simple maximization problem using ADMM optimizer"""
-<<<<<<< HEAD
-        mdl = Model('test')
-        c = mdl.continuous_var(lb=0, ub=10, name='c')
-        x = mdl.binary_var(name='x')
-        mdl.maximize(c + x * x)
-        op = QuadraticProgram()
-        op.from_docplex(mdl)
-        self.assertIsNotNone(op)
-
-        admm_params = ADMMParameters()
-
-        qubo_optimizer = MinimumEigenOptimizer(NumPyMinimumEigensolver())
-        continuous_optimizer = CplexOptimizer()
-
-        solver = ADMMOptimizer(qubo_optimizer=qubo_optimizer,
-                               continuous_optimizer=continuous_optimizer,
-                               params=admm_params)
-        solution: ADMMOptimizerResult = solver.solve(op)
-        self.assertIsNotNone(solution)
-        self.assertIsInstance(solution, ADMMOptimizerResult)
-
-        self.assertIsNotNone(solution.x)
-        np.testing.assert_almost_equal([10, 0], solution.x, 3)
-        self.assertIsNotNone(solution.fval)
-        np.testing.assert_almost_equal(10, solution.fval, 3)
-        self.assertIsNotNone(solution.state)
-        self.assertIsInstance(solution.state, ADMMState)
-=======
         try:
             mdl = Model('test')
             c = mdl.continuous_var(lb=0, ub=10, name='c')
@@ -89,7 +61,6 @@
             self.assertIsInstance(solution.state, ADMMState)
         except NameError as ex:
             self.skipTest(str(ex))
->>>>>>> e5b2cec8
 
     def test_admm_ex6(self):
         """Example 6 as a unit test. Example 6 is reported in:
@@ -97,44 +68,6 @@
         Multi-block ADMM Heuristics for Mixed-Binary Optimization on Classical
         and Quantum Computers.
         arXiv preprint arXiv:2001.02069."""
-<<<<<<< HEAD
-        mdl = Model('ex6')
-
-        # pylint:disable=invalid-name
-        v = mdl.binary_var(name='v')
-        w = mdl.binary_var(name='w')
-        t = mdl.binary_var(name='t')
-        u = mdl.continuous_var(name='u')
-
-        mdl.minimize(v + w + t + 5 * (u - 2) ** 2)
-        mdl.add_constraint(v + 2 * w + t + u <= 3, "cons1")
-        mdl.add_constraint(v + w + t >= 1, "cons2")
-        mdl.add_constraint(v + w == 1, "cons3")
-
-        op = QuadraticProgram()
-        op.from_docplex(mdl)
-
-        qubo_optimizer = CplexOptimizer()
-        continuous_optimizer = CplexOptimizer()
-
-        admm_params = ADMMParameters(
-            rho_initial=1001, beta=1000, factor_c=900,
-            max_iter=100, three_block=True, tol=1.e-6
-        )
-
-        solver = ADMMOptimizer(params=admm_params, qubo_optimizer=qubo_optimizer,
-                               continuous_optimizer=continuous_optimizer)
-        solution = solver.solve(op)
-        self.assertIsNotNone(solution)
-        self.assertIsInstance(solution, ADMMOptimizerResult)
-
-        self.assertIsNotNone(solution.x)
-        np.testing.assert_almost_equal([1., 0., 0., 2.], solution.x, 3)
-        self.assertIsNotNone(solution.fval)
-        np.testing.assert_almost_equal(1., solution.fval, 3)
-        self.assertIsNotNone(solution.state)
-        self.assertIsInstance(solution.state, ADMMState)
-=======
         try:
             mdl = Model('ex6')
 
@@ -174,7 +107,6 @@
             self.assertIsInstance(solution.state, ADMMState)
         except NameError as ex:
             self.skipTest(str(ex))
->>>>>>> e5b2cec8
 
     def test_admm_ex5(self):
         """Example 5 as a unit test. Example 5 is reported in:
@@ -182,45 +114,6 @@
         Multi-block ADMM Heuristics for Mixed-Binary Optimization on Classical
         and Quantum Computers.
         arXiv preprint arXiv:2001.02069."""
-<<<<<<< HEAD
-        mdl = Model('ex5')
-
-        # pylint:disable=invalid-name
-        v = mdl.binary_var(name='v')
-        w = mdl.binary_var(name='w')
-        t = mdl.binary_var(name='t')
-
-        mdl.minimize(v + w + t)
-        mdl.add_constraint(2 * v + 2 * w + t <= 3, "cons1")
-        mdl.add_constraint(v + w + t >= 1, "cons2")
-        mdl.add_constraint(v + w == 1, "cons3")
-
-        op = QuadraticProgram()
-        op.from_docplex(mdl)
-
-        qubo_optimizer = CplexOptimizer()
-
-        continuous_optimizer = CplexOptimizer()
-
-        admm_params = ADMMParameters(
-            rho_initial=1001, beta=1000, factor_c=900,
-            max_iter=100, three_block=False
-        )
-
-        solver = ADMMOptimizer(params=admm_params, qubo_optimizer=qubo_optimizer,
-                               continuous_optimizer=continuous_optimizer, )
-        solution = solver.solve(op)
-
-        self.assertIsNotNone(solution)
-        self.assertIsInstance(solution, ADMMOptimizerResult)
-
-        self.assertIsNotNone(solution.x)
-        np.testing.assert_almost_equal([1., 0., 1.], solution.x, 3)
-        self.assertIsNotNone(solution.fval)
-        np.testing.assert_almost_equal(2., solution.fval, 3)
-        self.assertIsNotNone(solution.state)
-        self.assertIsInstance(solution.state, ADMMState)
-=======
         try:
             mdl = Model('ex5')
 
@@ -261,7 +154,6 @@
             self.assertIsInstance(solution.state, ADMMState)
         except NameError as ex:
             self.skipTest(str(ex))
->>>>>>> e5b2cec8
 
 
 if __name__ == '__main__':
