# -*- coding: utf-8 -*-

# This code is part of Qiskit.
#
# (C) Copyright IBM 2018, 2020.
#
# This code is licensed under the Apache License, Version 2.0. You may
# obtain a copy of this license in the LICENSE.txt file in the root directory
# of this source tree or at http://www.apache.org/licenses/LICENSE-2.0.
#
# Any modifications or derivative works of this code must retain this
# copyright notice, and modified files need to carry a notice indicating
# that they have been altered from the originals.

""" Test VQE """

import unittest
import warnings
from test.aqua import QiskitAquaTestCase
import numpy as np
from ddt import ddt, unpack, data
from qiskit import BasicAer, QuantumCircuit
<<<<<<< HEAD
from qiskit.circuit.library import RY, RYRZ
=======
from qiskit.circuit import ParameterVector
>>>>>>> 5fe97a78

from qiskit.aqua import QuantumInstance, aqua_globals, AquaError
from qiskit.aqua.operators import WeightedPauliOperator, PrimitiveOp
from qiskit.aqua.components.variational_forms import RY as VarRY, RYRZ as VarRYRZ
from qiskit.aqua.components.optimizers import L_BFGS_B, COBYLA, SPSA, SLSQP
from qiskit.aqua.algorithms import VQE


@ddt
class TestVQE(QiskitAquaTestCase):
    """ Test VQE """

    def setUp(self):
        super().setUp()
        self.seed = 50
        aqua_globals.random_seed = self.seed
        pauli_dict = {
            'paulis': [{"coeff": {"imag": 0.0, "real": -1.052373245772859}, "label": "II"},
                       {"coeff": {"imag": 0.0, "real": 0.39793742484318045}, "label": "IZ"},
                       {"coeff": {"imag": 0.0, "real": -0.39793742484318045}, "label": "ZI"},
                       {"coeff": {"imag": 0.0, "real": -0.01128010425623538}, "label": "ZZ"},
                       {"coeff": {"imag": 0.0, "real": 0.18093119978423156}, "label": "XX"}
                       ]
        }
        self.qubit_op = WeightedPauliOperator.from_dict(pauli_dict).to_opflow()

        num_qubits = self.qubit_op.num_qubits
        warnings.filterwarnings('ignore', category=DeprecationWarning)
        self.ryrz_wavefunction = {'wrapped': VarRYRZ(num_qubits),
                                  'circuit': QuantumCircuit(num_qubits).compose(RYRZ(num_qubits)),
                                  'library': RYRZ()}

        self.ry_wavefunction = {'wrapped': VarRY(num_qubits),
                                'circuit': QuantumCircuit(num_qubits).compose(RY(num_qubits)),
                                'library': RY()}
        warnings.filterwarnings('always', category=DeprecationWarning)

    @data('wrapped', 'circuit', 'library')
    def test_vqe(self, mode):
        """ VQE test """
        wavefunction = self.ryrz_wavefunction[mode]
        if mode == 'wrapped':
            warnings.filterwarnings('ignore', category=DeprecationWarning)
        vqe = VQE(self.qubit_op, wavefunction, L_BFGS_B())
        if mode == 'wrapped':
            warnings.filterwarnings('always', category=DeprecationWarning)

        result = vqe.run(QuantumInstance(BasicAer.get_backend('statevector_simulator'),
                                         basis_gates=['u1', 'u2', 'u3', 'cx', 'id'],
                                         coupling_map=[[0, 1]],
                                         seed_simulator=aqua_globals.random_seed,
                                         seed_transpiler=aqua_globals.random_seed))
        self.assertAlmostEqual(result.eigenvalue.real, -1.85727503)
        np.testing.assert_array_almost_equal(result.eigenvalue.real, -1.85727503, 5)
        self.assertEqual(len(result.optimal_point), 16)
        self.assertIsNotNone(result.cost_function_evals)
        self.assertIsNotNone(result.optimizer_time)

    def test_vqe_no_varform_params(self):
        """Test specifying a variational form with no parameters raises an error."""
        circuit = QuantumCircuit(self.qubit_op.num_qubits)
        for i in range(circuit.num_qubits):
            circuit.h(i)
            circuit.cx(i, (i + 1) % circuit.num_qubits)
            circuit.rx(0.2, i)

        vqe = VQE(self.qubit_op, circuit)
        with self.assertRaises(RuntimeError):
            vqe.run(BasicAer.get_backend('statevector_simulator'))

    @data(
        (SLSQP, 5, 4),
        (SLSQP, 5, 1),
        (SPSA, 3, 2),  # max_evals_grouped=n is considered as max_evals_grouped=2 if n>2
        (SPSA, 3, 1)
    )
    @unpack
    def test_vqe_optimizers(self, optimizer_cls, places, max_evals_grouped):
        """ VQE Optimizers test """
        result = VQE(self.qubit_op,
                     RYRZ(),
                     optimizer_cls(),
                     max_evals_grouped=max_evals_grouped).run(
                         QuantumInstance(BasicAer.get_backend('statevector_simulator'), shots=1,
                                         seed_simulator=aqua_globals.random_seed,
                                         seed_transpiler=aqua_globals.random_seed))

        self.assertAlmostEqual(result.eigenvalue.real, -1.85727503, places=places)

    @data('wrapped', 'circuit', 'library')
    def test_vqe_qasm(self, mode):
        """ VQE QASM test """
        backend = BasicAer.get_backend('qasm_simulator')
        optimizer = SPSA(max_trials=300, last_avg=5)
        wavefunction = self.ry_wavefunction[mode]

        if mode == 'wrapped':
            warnings.filterwarnings('ignore', category=DeprecationWarning)
        vqe = VQE(self.qubit_op, wavefunction, optimizer, max_evals_grouped=1)
        if mode == 'wrapped':
            warnings.filterwarnings('always', category=DeprecationWarning)

        # TODO benchmark this later.
        quantum_instance = QuantumInstance(backend, shots=1000,
                                           seed_simulator=self.seed,
                                           seed_transpiler=self.seed)
        result = vqe.run(quantum_instance)
        self.assertAlmostEqual(result.eigenvalue.real, -1.86823, places=2)

    @data('wrapped', 'circuit', 'library')
    def test_vqe_statevector_snapshot_mode(self, mode):
        """ VQE Aer statevector_simulator snapshot mode test """
        try:
            # pylint: disable=import-outside-toplevel
            from qiskit import Aer
        except Exception as ex:  # pylint: disable=broad-except
            self.skipTest("Aer doesn't appear to be installed. Error: '{}'".format(str(ex)))
            return
        backend = Aer.get_backend('statevector_simulator')
        wavefunction = self.ry_wavefunction[mode]
        optimizer = L_BFGS_B()

        if mode == 'wrapped':
            warnings.filterwarnings('ignore', category=DeprecationWarning)
        vqe = VQE(self.qubit_op, wavefunction, optimizer, max_evals_grouped=1)
        if mode == 'wrapped':
            warnings.filterwarnings('always', category=DeprecationWarning)

        quantum_instance = QuantumInstance(backend,
                                           seed_simulator=aqua_globals.random_seed,
                                           seed_transpiler=aqua_globals.random_seed)
        result = vqe.run(quantum_instance)
        self.assertAlmostEqual(result.eigenvalue.real, -1.85727503, places=6)

    @data('wrapped', 'circuit', 'library')
    def test_vqe_qasm_snapshot_mode(self, mode):
        """ VQE Aer qasm_simulator snapshot mode test """
        try:
            # pylint: disable=import-outside-toplevel
            from qiskit import Aer
        except Exception as ex:  # pylint: disable=broad-except
            self.skipTest("Aer doesn't appear to be installed. Error: '{}'".format(str(ex)))
            return
        backend = Aer.get_backend('qasm_simulator')
        optimizer = L_BFGS_B()
        wavefunction = self.ry_wavefunction[mode]

        if mode == 'wrapped':
            warnings.filterwarnings('ignore', category=DeprecationWarning)
        vqe = VQE(self.qubit_op, wavefunction, optimizer, max_evals_grouped=1)
        if mode == 'wrapped':
            warnings.filterwarnings('always', category=DeprecationWarning)

        quantum_instance = QuantumInstance(backend, shots=1,
                                           seed_simulator=aqua_globals.random_seed,
                                           seed_transpiler=aqua_globals.random_seed)
        result = vqe.run(quantum_instance)
        self.assertAlmostEqual(result.eigenvalue.real, -1.85727503, places=6)

    @data('wrapped', 'circuit', 'library')
    def test_vqe_callback(self, mode):
        """ VQE Callback test """
        history = {'eval_count': [], 'parameters': [], 'mean': [], 'std': []}

        def store_intermediate_result(eval_count, parameters, mean, std):
            history['eval_count'].append(eval_count)
            history['parameters'].append(parameters)
            history['mean'].append(mean)
            history['std'].append(std)

        backend = BasicAer.get_backend('qasm_simulator')
        optimizer = COBYLA(maxiter=3)
        wavefunction = self.ry_wavefunction[mode]

        if mode == 'wrapped':
            warnings.filterwarnings('ignore', category=DeprecationWarning)
        vqe = VQE(self.qubit_op, wavefunction, optimizer, callback=store_intermediate_result)
        if mode == 'wrapped':
            warnings.filterwarnings('always', category=DeprecationWarning)

        aqua_globals.random_seed = 50
        quantum_instance = QuantumInstance(backend,
                                           seed_transpiler=50,
                                           shots=1024,
                                           seed_simulator=50)
        vqe.run(quantum_instance)

        self.assertTrue(all(isinstance(count, int) for count in history['eval_count']))
        self.assertTrue(all(isinstance(mean, float) for mean in history['mean']))
        self.assertTrue(all(isinstance(std, float) for std in history['std']))
        for params in history['parameters']:
            self.assertTrue(all(isinstance(param, float) for param in params))

    def test_vqe_reuse(self):
        """ Test vqe reuse """
        vqe = VQE()
        with self.assertRaises(AquaError):
            _ = vqe.run()

        var_form = RY()
        vqe.var_form = var_form
        with self.assertRaises(AquaError):
            _ = vqe.run()

        vqe.operator = self.qubit_op
        with self.assertRaises(AquaError):
            _ = vqe.run()

        qinst = QuantumInstance(BasicAer.get_backend('statevector_simulator'))
        vqe.quantum_instance = qinst
        result = vqe.run()
        self.assertAlmostEqual(result.eigenvalue.real, -1.85727503, places=5)

        operator = PrimitiveOp(np.array([[1, 0, 0, 0],
                                         [0, -1, 0, 0],
                                         [0, 0, 2, 0],
                                         [0, 0, 0, 3]]))
        vqe.operator = operator
        result = vqe.run()
        self.assertAlmostEqual(result.eigenvalue.real, -1.0, places=5)

    def test_vqe_mes(self):
        """ Test vqe minimum eigen solver interface """
        vqe = VQE(var_form=RY(), optimizer=COBYLA())
        vqe.set_backend(BasicAer.get_backend('statevector_simulator'))
        result = vqe.compute_minimum_eigenvalue(self.qubit_op)
        self.assertAlmostEqual(result.eigenvalue.real, -1.85727503, places=5)

    @unittest.skip(reason="IBMQ testing not available in general.")
    def test_ibmq_vqe(self):
        """ IBMQ VQE Test """
        from qiskit import IBMQ
        provider = IBMQ.load_account()
        backend = provider.get_backend('ibmq_qasm_simulator')
        var_form = RYRZ(self.qubit_op.num_qubits)

        opt = SLSQP(maxiter=1)
        opt.set_max_evals_grouped(100)
        vqe = VQE(self.qubit_op, var_form, SLSQP(maxiter=2))

        result = vqe.run(backend)
        print(result)
        self.assertAlmostEqual(result.eigenvalue.real, -1.85727503)
        np.testing.assert_array_almost_equal(result.eigenvalue.real, -1.85727503, 5)
        self.assertEqual(len(result.optimal_point), 16)
        self.assertIsNotNone(result.cost_function_evals)
        self.assertIsNotNone(result.optimizer_time)


if __name__ == '__main__':
    unittest.main()<|MERGE_RESOLUTION|>--- conflicted
+++ resolved
@@ -20,11 +20,8 @@
 import numpy as np
 from ddt import ddt, unpack, data
 from qiskit import BasicAer, QuantumCircuit
-<<<<<<< HEAD
 from qiskit.circuit.library import RY, RYRZ
-=======
 from qiskit.circuit import ParameterVector
->>>>>>> 5fe97a78
 
 from qiskit.aqua import QuantumInstance, aqua_globals, AquaError
 from qiskit.aqua.operators import WeightedPauliOperator, PrimitiveOp
