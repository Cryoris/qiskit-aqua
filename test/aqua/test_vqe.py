--- conflicted
+++ resolved
@@ -20,11 +20,7 @@
 import numpy as np
 from ddt import ddt, unpack, data
 from qiskit import BasicAer, QuantumCircuit
-<<<<<<< HEAD
-from qiskit.circuit import ParameterVector
-=======
 from qiskit.circuit.library import TwoLocal
->>>>>>> 9fc0564c
 
 from qiskit.aqua import QuantumInstance, aqua_globals, AquaError
 from qiskit.aqua.operators import WeightedPauliOperator, PrimitiveOp
