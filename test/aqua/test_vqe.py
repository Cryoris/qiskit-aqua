# -*- coding: utf-8 -*-

# This code is part of Qiskit.
#
# (C) Copyright IBM 2018, 2020.
#
# This code is licensed under the Apache License, Version 2.0. You may
# obtain a copy of this license in the LICENSE.txt file in the root directory
# of this source tree or at http://www.apache.org/licenses/LICENSE-2.0.
#
# Any modifications or derivative works of this code must retain this
# copyright notice, and modified files need to carry a notice indicating
# that they have been altered from the originals.

""" Test VQE """

import unittest
import warnings
from test.aqua import QiskitAquaTestCase
import numpy as np
from ddt import ddt, unpack, data
<<<<<<< HEAD
from qiskit import BasicAer, QuantumCircuit
from qiskit.circuit.library import RY, RYRZ

from qiskit.aqua import QuantumInstance, aqua_globals, AquaError
from qiskit.aqua.operators import WeightedPauliOperator, MatrixOperator
from qiskit.aqua.components.variational_forms import RY as VarRY, RYRZ as VarRYRZ
=======
from qiskit import BasicAer, QuantumCircuit, IBMQ
from qiskit.circuit import ParameterVector

from qiskit.aqua import QuantumInstance, aqua_globals, AquaError
from qiskit.aqua.operators import WeightedPauliOperator, PrimitiveOp
from qiskit.aqua.components.variational_forms import RY, RYRZ, VariationalForm
>>>>>>> f3b552dc
from qiskit.aqua.components.optimizers import L_BFGS_B, COBYLA, SPSA, SLSQP
from qiskit.aqua.algorithms import VQE


@ddt
class TestVQE(QiskitAquaTestCase):
    """ Test VQE """

    def setUp(self):
        super().setUp()
        self.seed = 50
        aqua_globals.random_seed = self.seed
        pauli_dict = {
            'paulis': [{"coeff": {"imag": 0.0, "real": -1.052373245772859}, "label": "II"},
                       {"coeff": {"imag": 0.0, "real": 0.39793742484318045}, "label": "IZ"},
                       {"coeff": {"imag": 0.0, "real": -0.39793742484318045}, "label": "ZI"},
                       {"coeff": {"imag": 0.0, "real": -0.01128010425623538}, "label": "ZZ"},
                       {"coeff": {"imag": 0.0, "real": 0.18093119978423156}, "label": "XX"}
                       ]
        }
        self.qubit_op = WeightedPauliOperator.from_dict(pauli_dict).to_opflow()

        num_qubits = self.qubit_op.num_qubits
        warnings.filterwarnings('ignore', category=DeprecationWarning)
        self.ryrz_wavefunction = {'wrapped': VarRYRZ(num_qubits),
                                  'circuit': QuantumCircuit(num_qubits).compose(RYRZ(num_qubits)),
                                  'library': RYRZ()}

        self.ry_wavefunction = {'wrapped': VarRY(num_qubits),
                                'circuit': QuantumCircuit(num_qubits).compose(RY(num_qubits)),
                                'library': RY()}
        warnings.filterwarnings('always', category=DeprecationWarning)

    @data('wrapped', 'circuit', 'library')
    def test_vqe(self, mode):
        """ VQE test """
        wavefunction = self.ryrz_wavefunction[mode]
        if mode == 'wrapped':
            warnings.filterwarnings('ignore', category=DeprecationWarning)
        vqe = VQE(self.qubit_op, wavefunction, L_BFGS_B())
        if mode == 'wrapped':
            warnings.filterwarnings('always', category=DeprecationWarning)

        result = vqe.run(QuantumInstance(BasicAer.get_backend('statevector_simulator'),
                                         basis_gates=['u1', 'u2', 'u3', 'cx', 'id'],
                                         coupling_map=[[0, 1]],
                                         seed_simulator=aqua_globals.random_seed,
                                         seed_transpiler=aqua_globals.random_seed))
        self.assertAlmostEqual(result.eigenvalue.real, -1.85727503)
        np.testing.assert_array_almost_equal(result.eigenvalue.real, -1.85727503, 5)
        self.assertEqual(len(result.optimal_point), 16)
        self.assertIsNotNone(result.cost_function_evals)
        self.assertIsNotNone(result.optimizer_time)

    def test_vqe_no_varform_params(self):
        """Test specifying a variational form with no parameters raises an error."""
        circuit = QuantumCircuit(self.qubit_op.num_qubits)
        for i in range(circuit.num_qubits):
            circuit.h(i)
            circuit.cx(i, (i + 1) % circuit.num_qubits)
            circuit.rx(0.2, i)

        vqe = VQE(self.qubit_op, circuit)
        with self.assertRaises(RuntimeError):
            vqe.run(BasicAer.get_backend('statevector_simulator'))

    @data(
        (SLSQP, 5, 4),
        (SLSQP, 5, 1),
        (SPSA, 3, 2),  # max_evals_grouped=n is considered as max_evals_grouped=2 if n>2
        (SPSA, 3, 1)
    )
    @unpack
    def test_vqe_optimizers(self, optimizer_cls, places, max_evals_grouped):
        """ VQE Optimizers test """
        result = VQE(self.qubit_op,
                     RYRZ(),
                     optimizer_cls(),
                     max_evals_grouped=max_evals_grouped).run(
                         QuantumInstance(BasicAer.get_backend('statevector_simulator'), shots=1,
                                         seed_simulator=aqua_globals.random_seed,
                                         seed_transpiler=aqua_globals.random_seed))

        self.assertAlmostEqual(result.eigenvalue.real, -1.85727503, places=places)

    @data('wrapped', 'circuit', 'library')
    def test_vqe_qasm(self, mode):
        """ VQE QASM test """
        backend = BasicAer.get_backend('qasm_simulator')
        optimizer = SPSA(max_trials=300, last_avg=5)
<<<<<<< HEAD
        wavefunction = self.ry_wavefunction[mode]

        if mode == 'wrapped':
            warnings.filterwarnings('ignore', category=DeprecationWarning)
        vqe = VQE(self.qubit_op, wavefunction, optimizer, max_evals_grouped=1)
        if mode == 'wrapped':
            warnings.filterwarnings('always', category=DeprecationWarning)

        quantum_instance = QuantumInstance(backend, shots=10000,
                                           seed_simulator=self.seed,
                                           seed_transpiler=self.seed)
        result = vqe.run(quantum_instance)
        self.assertAlmostEqual(result.eigenvalue.real, -1.85727503, places=2)
=======
        algo = VQE(self.qubit_op, var_form, optimizer)
        # TODO benchmark this later.
        quantum_instance = QuantumInstance(backend, shots=1000,
                                           seed_simulator=self.seed,
                                           seed_transpiler=self.seed)
        result = algo.run(quantum_instance)
        self.assertAlmostEqual(result.eigenvalue.real, -1.86823, places=2)
>>>>>>> f3b552dc

    @data('wrapped', 'circuit', 'library')
    def test_vqe_statevector_snapshot_mode(self, mode):
        """ VQE Aer statevector_simulator snapshot mode test """
        try:
            # pylint: disable=import-outside-toplevel
            from qiskit import Aer
        except Exception as ex:  # pylint: disable=broad-except
            self.skipTest("Aer doesn't appear to be installed. Error: '{}'".format(str(ex)))
            return
        backend = Aer.get_backend('statevector_simulator')
        wavefunction = self.ry_wavefunction[mode]
        optimizer = L_BFGS_B()

        if mode == 'wrapped':
            warnings.filterwarnings('ignore', category=DeprecationWarning)
        vqe = VQE(self.qubit_op, wavefunction, optimizer, max_evals_grouped=1)
        if mode == 'wrapped':
            warnings.filterwarnings('always', category=DeprecationWarning)

        quantum_instance = QuantumInstance(backend,
                                           seed_simulator=aqua_globals.random_seed,
                                           seed_transpiler=aqua_globals.random_seed)
        result = vqe.run(quantum_instance)
        self.assertAlmostEqual(result.eigenvalue.real, -1.85727503, places=6)

    @data('wrapped', 'circuit', 'library')
    def test_vqe_qasm_snapshot_mode(self, mode):
        """ VQE Aer qasm_simulator snapshot mode test """
        try:
            # pylint: disable=import-outside-toplevel
            from qiskit import Aer
        except Exception as ex:  # pylint: disable=broad-except
            self.skipTest("Aer doesn't appear to be installed. Error: '{}'".format(str(ex)))
            return
        backend = Aer.get_backend('qasm_simulator')
        optimizer = L_BFGS_B()
        wavefunction = self.ry_wavefunction[mode]

        if mode == 'wrapped':
            warnings.filterwarnings('ignore', category=DeprecationWarning)
        vqe = VQE(self.qubit_op, wavefunction, optimizer, max_evals_grouped=1)
        if mode == 'wrapped':
            warnings.filterwarnings('always', category=DeprecationWarning)

        quantum_instance = QuantumInstance(backend, shots=1,
                                           seed_simulator=aqua_globals.random_seed,
                                           seed_transpiler=aqua_globals.random_seed)
        result = vqe.run(quantum_instance)
        self.assertAlmostEqual(result.eigenvalue.real, -1.85727503, places=6)

    @data('wrapped', 'circuit', 'library')
    def test_vqe_callback(self, mode):
        """ VQE Callback test """
        history = {'eval_count': [], 'parameters': [], 'mean': [], 'std': []}

        def store_intermediate_result(eval_count, parameters, mean, std):
            history['eval_count'].append(eval_count)
            history['parameters'].append(parameters)
            history['mean'].append(mean)
            history['std'].append(std)

        backend = BasicAer.get_backend('qasm_simulator')
        optimizer = COBYLA(maxiter=3)
<<<<<<< HEAD
        wavefunction = self.ry_wavefunction[mode]

        if mode == 'wrapped':
            warnings.filterwarnings('ignore', category=DeprecationWarning)
        vqe = VQE(self.qubit_op, wavefunction, optimizer, callback=store_intermediate_result,
                  auto_conversion=False)
        if mode == 'wrapped':
            warnings.filterwarnings('always', category=DeprecationWarning)

=======
        algo = VQE(self.qubit_op, var_form, optimizer,
                   callback=store_intermediate_result)
>>>>>>> f3b552dc
        aqua_globals.random_seed = 50
        quantum_instance = QuantumInstance(backend,
                                           seed_transpiler=50,
                                           shots=1024,
                                           seed_simulator=50)
        vqe.run(quantum_instance)

        self.assertTrue(all(isinstance(count, int) for count in history['eval_count']))
        self.assertTrue(all(isinstance(mean, float) for mean in history['mean']))
        self.assertTrue(all(isinstance(std, float) for std in history['std']))
        for params in history['parameters']:
            self.assertTrue(all(isinstance(param, float) for param in params))

    def test_vqe_reuse(self):
        """ Test vqe reuse """
        vqe = VQE()
        with self.assertRaises(AquaError):
            _ = vqe.run()

        var_form = RY()
        vqe.var_form = var_form
        with self.assertRaises(AquaError):
            _ = vqe.run()

        vqe.operator = self.qubit_op
        with self.assertRaises(AquaError):
            _ = vqe.run()

        qinst = QuantumInstance(BasicAer.get_backend('statevector_simulator'))
        vqe.quantum_instance = qinst
        result = vqe.run()
        self.assertAlmostEqual(result.eigenvalue.real, -1.85727503, places=5)

        operator = PrimitiveOp(np.array([[1, 0, 0, 0],
                                         [0, -1, 0, 0],
                                         [0, 0, 2, 0],
                                         [0, 0, 0, 3]]))
        vqe.operator = operator
        result = vqe.run()
        self.assertAlmostEqual(result.eigenvalue.real, -1.0, places=5)

    def test_vqe_mes(self):
        """ Test vqe minimum eigen solver interface """
        vqe = VQE(var_form=RY(), optimizer=COBYLA())
        vqe.set_backend(BasicAer.get_backend('statevector_simulator'))
        result = vqe.compute_minimum_eigenvalue(self.qubit_op)
        self.assertAlmostEqual(result.eigenvalue.real, -1.85727503, places=5)

    @unittest.skip(reason="IBMQ testing not available in general.")
    def test_ibmq_vqe(self):
        """ IBMQ VQE Test """
        provider = IBMQ.load_account()
        backend = provider.get_backend('ibmq_qasm_simulator')
        var_form = RYRZ(self.qubit_op.num_qubits)

        opt = SLSQP(maxiter=1)
        opt.set_max_evals_grouped(100)
        vqe = VQE(self.qubit_op, var_form, SLSQP(maxiter=2))

        result = vqe.run(backend)
        print(result)
        self.assertAlmostEqual(result.eigenvalue.real, -1.85727503)
        np.testing.assert_array_almost_equal(result.eigenvalue.real, -1.85727503, 5)
        self.assertEqual(len(result.optimal_point), 16)
        self.assertIsNotNone(result.cost_function_evals)
        self.assertIsNotNone(result.optimizer_time)


if __name__ == '__main__':
    unittest.main()<|MERGE_RESOLUTION|>--- conflicted
+++ resolved
@@ -19,21 +19,13 @@
 from test.aqua import QiskitAquaTestCase
 import numpy as np
 from ddt import ddt, unpack, data
-<<<<<<< HEAD
-from qiskit import BasicAer, QuantumCircuit
-from qiskit.circuit.library import RY, RYRZ
-
-from qiskit.aqua import QuantumInstance, aqua_globals, AquaError
-from qiskit.aqua.operators import WeightedPauliOperator, MatrixOperator
-from qiskit.aqua.components.variational_forms import RY as VarRY, RYRZ as VarRYRZ
-=======
 from qiskit import BasicAer, QuantumCircuit, IBMQ
 from qiskit.circuit import ParameterVector
+from qiskit.circuit.library import RY, RYRZ
 
 from qiskit.aqua import QuantumInstance, aqua_globals, AquaError
 from qiskit.aqua.operators import WeightedPauliOperator, PrimitiveOp
-from qiskit.aqua.components.variational_forms import RY, RYRZ, VariationalForm
->>>>>>> f3b552dc
+from qiskit.aqua.components.variational_forms import RY as VarRY, RYRZ as VarRYRZ
 from qiskit.aqua.components.optimizers import L_BFGS_B, COBYLA, SPSA, SLSQP
 from qiskit.aqua.algorithms import VQE
 
@@ -124,7 +116,6 @@
         """ VQE QASM test """
         backend = BasicAer.get_backend('qasm_simulator')
         optimizer = SPSA(max_trials=300, last_avg=5)
-<<<<<<< HEAD
         wavefunction = self.ry_wavefunction[mode]
 
         if mode == 'wrapped':
@@ -133,20 +124,12 @@
         if mode == 'wrapped':
             warnings.filterwarnings('always', category=DeprecationWarning)
 
-        quantum_instance = QuantumInstance(backend, shots=10000,
-                                           seed_simulator=self.seed,
-                                           seed_transpiler=self.seed)
-        result = vqe.run(quantum_instance)
-        self.assertAlmostEqual(result.eigenvalue.real, -1.85727503, places=2)
-=======
-        algo = VQE(self.qubit_op, var_form, optimizer)
         # TODO benchmark this later.
         quantum_instance = QuantumInstance(backend, shots=1000,
                                            seed_simulator=self.seed,
                                            seed_transpiler=self.seed)
-        result = algo.run(quantum_instance)
+        result = vqe.run(quantum_instance)
         self.assertAlmostEqual(result.eigenvalue.real, -1.86823, places=2)
->>>>>>> f3b552dc
 
     @data('wrapped', 'circuit', 'library')
     def test_vqe_statevector_snapshot_mode(self, mode):
@@ -211,20 +194,14 @@
 
         backend = BasicAer.get_backend('qasm_simulator')
         optimizer = COBYLA(maxiter=3)
-<<<<<<< HEAD
-        wavefunction = self.ry_wavefunction[mode]
-
-        if mode == 'wrapped':
-            warnings.filterwarnings('ignore', category=DeprecationWarning)
-        vqe = VQE(self.qubit_op, wavefunction, optimizer, callback=store_intermediate_result,
-                  auto_conversion=False)
-        if mode == 'wrapped':
-            warnings.filterwarnings('always', category=DeprecationWarning)
-
-=======
-        algo = VQE(self.qubit_op, var_form, optimizer,
-                   callback=store_intermediate_result)
->>>>>>> f3b552dc
+        wavefunction = self.ry_wavefunction[mode]
+
+        if mode == 'wrapped':
+            warnings.filterwarnings('ignore', category=DeprecationWarning)
+        vqe = VQE(self.qubit_op, wavefunction, optimizer, callback=store_intermediate_result)
+        if mode == 'wrapped':
+            warnings.filterwarnings('always', category=DeprecationWarning)
+
         aqua_globals.random_seed = 50
         quantum_instance = QuantumInstance(backend,
                                            seed_transpiler=50,
