--- conflicted
+++ resolved
@@ -22,12 +22,8 @@
 from qiskit.backends.ibmq.ibmqsingleprovider import IBMQSingleProvider
 
 from qiskit_aqua_cmd import Preferences
-<<<<<<< HEAD
 from qiskit_aqua.utils import compile_and_run_circuits, CircuitCache
-=======
-from qiskit_aqua.utils import compile_and_run_circuits
 from qiskit_aqua import get_aer_backend, get_aer_backends
->>>>>>> 822625f9
 
 logger = logging.getLogger(__name__)
 
@@ -56,13 +52,8 @@
                         "max_memory", "max_threads_shot", "max_threads_gate", "threshold_omp_gate"]
 
     def __init__(self, backend, shots=1024, max_credits=10, config=None, seed=None,
-<<<<<<< HEAD
-                 initial_layout=None, pass_manager=None, seed_mapper=None,
+                 initial_layout=None, pass_manager=None, seed_mapper=None, memory=False,
                  timeout=None, wait=5, cache_config=None):
-=======
-                 initial_layout=None, pass_manager=None, seed_mapper=None, memory=False,
-                 timeout=None, wait=5):
->>>>>>> 822625f9
         """Constructor.
 
         Args:
