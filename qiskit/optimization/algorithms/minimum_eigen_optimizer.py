
# -*- coding: utf-8 -*-

# This code is part of Qiskit.
#
# (C) Copyright IBM 2020.
#
# This code is licensed under the Apache License, Version 2.0. You may
# obtain a copy of this license in the LICENSE.txt file in the root directory
# of this source tree or at http://www.apache.org/licenses/LICENSE-2.0.
#
# Any modifications or derivative works of this code must retain this
# copyright notice, and modified files need to carry a notice indicating
# that they have been altered from the originals.

<<<<<<< HEAD
"""A wrapper for minimum eigen solvers from Qiskit Aqua to be used within Qiskit Optimization.

Examples:
    >>> problem = QuadraticProgram()
    >>> # specify problem here
    >>> # specify minimum eigen solver to be used, e.g., QAOA
    >>> qaoa = QAOA(...)
    >>> optimizer = MinEigenOptimizer(qaoa)
    >>> result = optimizer.solve(problem)
"""
=======
"""A wrapper for minimum eigen solvers from Qiskit Aqua to be used within Qiskit Optimization."""
>>>>>>> 47e4da66

from typing import Optional, Any
import numpy as np

from qiskit.aqua.algorithms import MinimumEigensolver

from .optimization_algorithm import OptimizationAlgorithm
from ..problems.quadratic_program import QuadraticProgram
from ..utils.eigenvector_to_solutions import eigenvector_to_solutions
from ..converters.quadratic_program_to_operator import QuadraticProgramToOperator
from ..converters.quadratic_program_to_qubo import QuadraticProgramToQubo
from ..results.optimization_result import OptimizationResult


class MinimumEigenOptimizerResult(OptimizationResult):
    """ Minimum Eigen Optimizer Result."""

    def __init__(self, x: Optional[Any] = None, fval: Optional[Any] = None,
                 samples: Optional[Any] = None, results: Optional[Any] = None) -> None:
        super().__init__(x, fval, results)
        self._samples = samples

    @property
    def samples(self) -> Any:
        """ returns samples """
        return self._samples

    @samples.setter
    def samples(self, samples: Any) -> None:
        """ set samples """
        self._samples = samples

    def get_correlations(self):
        """ get <Zi x Zj> correlation matrix from samples """

        states = [v[0] for v in self.samples]
        probs = [v[2] for v in self.samples]

        n = len(states[0])
        correlations = np.zeros((n, n))
        for k, prob in enumerate(probs):
            b = states[k]
            for i in range(n):
                for j in range(i):
                    if b[i] == b[j]:
                        correlations[i, j] += prob
                    else:
                        correlations[i, j] -= prob
        return correlations


class MinimumEigenOptimizer(OptimizationAlgorithm):
    """A wrapper for minimum eigen solvers from Qiskit Aqua to be used within Qiskit Optimization.

    This class provides a wrapper for minimum eigen solvers from Qiskit Aqua.
    It assumes a problem consisting only of binary or integer variables as well as linear equality
    constraints thereof. It converts such a problem into a Quadratic Unconstrained Binary
    Optimization (QUBO) problem by expanding integer variables into binary variables and by adding
    the linear equality constraints as weighted penalty terms to the objective function. The
    resulting QUBO is then translated into an Ising Hamiltonian whose minimal eigen vector and
    corresponding eigenstate correspond to the optimal solution of the original optimization
    problem. The provided minimum eigen solver is then used to approximate the ground state of the
    Hamiltonian to find a good solution for the optimization problem.

    Examples:
        >>> problem = OptimizationProblem()
        >>> # specify problem here
        >>> # specify minimum eigen solver to be used, e.g., QAOA
        >>> qaoa = QAOA(...)
        >>> optimizer = MinEigenOptimizer(qaoa)
        >>> result = optimizer.solve(problem)
    """

    def __init__(self, min_eigen_solver: MinimumEigensolver, penalty: Optional[float] = None
                 ) -> None:
        """Initializes the minimum eigen optimizer.

        This initializer takes the minimum eigen solver to be used to approximate the ground state
        of the resulting Hamiltonian as well as a optional penalty factor to scale penalty terms
        representing linear equality constraints. If no penalty factor is provided, a default
        is computed during the algorithm (TODO).

        Args:
            min_eigen_solver: The eigen solver to find the ground state of the Hamiltonian.
            penalty: The penalty factor to be used, or ``None`` for applying a default logic.
        """
        self._min_eigen_solver = min_eigen_solver
        self._penalty = penalty

    def is_compatible(self, problem: QuadraticProgram) -> Optional[str]:
        """Checks whether a given problem can be solved with this optimizer.

        Checks whether the given problem is compatible, i.e., whether the problem can be converted
        to a QUBO, and otherwise, returns a message explaining the incompatibility.

        Args:
            problem: The optimization problem to check compatibility.

        Returns:
            Returns ``None`` if the problem is compatible and else a string with the error message.
        """
        return QuadraticProgramToQubo.is_compatible(problem)

    def solve(self, problem: QuadraticProgram) -> MinimumEigenOptimizerResult:
        """Tries to solves the given problem using the optimizer.

        Runs the optimizer to try to solve the optimization problem.

        Args:
            problem: The problem to be solved.

        Returns:
            The result of the optimizer applied to the problem.

        """

        # convert problem to QUBO
        qubo_converter = QuadraticProgramToQubo()
        problem_ = qubo_converter.encode(problem)

        # construct operator and offset
        operator_converter = QuadraticProgramToOperator()
        operator, offset = operator_converter.encode(problem_)

        # approximate ground state of operator using min eigen solver
        eigen_results = self._min_eigen_solver.compute_minimum_eigenvalue(operator)

        # analyze results
        samples = eigenvector_to_solutions(eigen_results.eigenstate, operator)
        samples = [(res[0], problem_.objective.get_sense() * (res[1] + offset), res[2])
                   for res in samples]
        samples.sort(key=lambda x: problem_.objective.get_sense() * x[1])

        # translate result back to integers
        opt_res = MinimumEigenOptimizerResult(samples[0][0], samples[0][1], samples, qubo_converter)
        opt_res = qubo_converter.decode(opt_res)

        # translate results back to original problem
        return opt_res<|MERGE_RESOLUTION|>--- conflicted
+++ resolved
@@ -13,20 +13,7 @@
 # copyright notice, and modified files need to carry a notice indicating
 # that they have been altered from the originals.
 
-<<<<<<< HEAD
-"""A wrapper for minimum eigen solvers from Qiskit Aqua to be used within Qiskit Optimization.
-
-Examples:
-    >>> problem = QuadraticProgram()
-    >>> # specify problem here
-    >>> # specify minimum eigen solver to be used, e.g., QAOA
-    >>> qaoa = QAOA(...)
-    >>> optimizer = MinEigenOptimizer(qaoa)
-    >>> result = optimizer.solve(problem)
-"""
-=======
 """A wrapper for minimum eigen solvers from Qiskit Aqua to be used within Qiskit Optimization."""
->>>>>>> 47e4da66
 
 from typing import Optional, Any
 import numpy as np
