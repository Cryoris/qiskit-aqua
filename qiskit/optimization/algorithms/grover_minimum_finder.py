# -*- coding: utf-8 -*-

# This code is part of Qiskit.
#
# (C) Copyright IBM 2020.
#
# This code is licensed under the Apache License, Version 2.0. You may
# obtain a copy of this license in the LICENSE.txt file in the root directory
# of this source tree or at http://www.apache.org/licenses/LICENSE-2.0.
#
# Any modifications or derivative works of this code must retain this
# copyright notice, and modified files need to carry a notice indicating
# that they have been altered from the originals.

"""GroverMinimumFinder module"""

import logging
from typing import Optional, Dict, Union
import random
import math
import numpy as np
from qiskit.aqua import QuantumInstance
from qiskit.optimization.algorithms import OptimizationAlgorithm
from qiskit.optimization.problems import OptimizationProblem
from qiskit.optimization.converters import (OptimizationProblemToQubo,
                                            OptimizationProblemToNegativeValueOracle)
from qiskit.optimization.results import GroverOptimizationResults
from qiskit.optimization.results import OptimizationResult
from qiskit.optimization.util import get_qubo_solutions
from qiskit.aqua.algorithms.amplitude_amplifiers.grover import Grover
from qiskit import Aer, QuantumCircuit
from qiskit.providers import BaseBackend


class GroverMinimumFinder(OptimizationAlgorithm):
    """Uses Grover Adaptive Search (GAS) to find the minimum of a QUBO function."""

    def __init__(self, num_iterations: int = 3,
                 quantum_instance: Optional[Union[BaseBackend, QuantumInstance]] = None) -> None:
        """
        Args:
            num_iterations: The number of iterations the algorithm will search with
                no improvement.
            quantum_instance: Instance of selected backend, defaults to Aer's statevector simulator.
        """
        self._n_iterations = num_iterations
        if quantum_instance is None or isinstance(quantum_instance, BaseBackend):
            backend = quantum_instance or Aer.get_backend('statevector_simulator')
            quantum_instance = QuantumInstance(backend)
        self._quantum_instance = quantum_instance
        self._logger = logging.getLogger(__name__)

    def is_compatible(self, problem: OptimizationProblem) -> Optional[str]:
        """Checks whether a given problem can be solved with this optimizer.

        Checks whether the given problem is compatible, i.e., whether the problem can be converted
        to a QUBO, and otherwise, returns a message explaining the incompatibility.

        Args:
            problem: The optization problem to check compatibility.

        Returns:
            Returns ``None`` if the problem is compatible and else a string with the error message.
        """
        return OptimizationProblemToQubo.is_compatible(problem)

    def solve(self, problem: OptimizationProblem) -> OptimizationResult:
        """Tries to solves the given problem using the optimizer.

        Runs the optimizer to try to solve the optimization problem. If problem is not convex,
        this optimizer may raise an exception due to incompatibility, depending on the settings.

        Args:
            problem: The problem to be solved.

        Returns:
            The result of the optimizer applied to the problem.

        Raises:
            QiskitOptimizationError: If the problem is incompatible with the optimizer.
        """

<<<<<<< HEAD
        # convert problem to QUBO
        qubo_converter = OptimizationProblemToQubo()
        problem_ = qubo_converter.encode(problem)
=======
        # analyze compatibility of problem
        msg = self.is_compatible(problem)
        if msg:
            raise QiskitOptimizationError('Incompatible problem: %s' % msg)

        # map integer variables to binary variables
        int_to_bin_converter = IntegerToBinaryConverter()
        problem_ = int_to_bin_converter.encode(problem)

        # penalize linear equality constraints with only binary variables
        penalty = 2  # TODO
        # if self._penalty is None:
        #     # TODO: should be derived from problem
        #     penalty = 1e5
        # else:
        #     penalty = self._penalty
        lin_eq_converter = PenalizeLinearEqualityConstraints()
        problem_ = lin_eq_converter.encode(problem_, penalty_factor=penalty)
>>>>>>> 1cf6119d

        # TODO: How to get from Optimization Problem?
        num_output_qubits = 6

        # Variables for tracking the optimum.
        optimum_found = False
        optimum_key = math.inf
        optimum_value = math.inf
        threshold = 0
        n_key = problem_.variables.get_num()
        n_value = num_output_qubits

        # Variables for tracking the solutions encountered.
        num_solutions = 2**n_key
        keys_measured = []

        # Variables for result object.
        func_dict = {}
        operation_count = {}
        iteration = 0

        # Variables for stopping if we've hit the rotation max.
        rotations = 0
        max_rotations = int(np.ceil(100*np.pi/4))

        # Initialize oracle helper object.
        orig_constant = problem_.objective.get_offset()
        measurement = not self._quantum_instance.is_statevector
        opt_prob_converter = OptimizationProblemToNegativeValueOracle(n_value,
                                                                      measurement)

        while not optimum_found:
            m = 1
            improvement_found = False

            # Get oracle O and the state preparation operator A for the current threshold.
            problem_.objective.set_offset(orig_constant - threshold)
            a_operator, oracle, func_dict = opt_prob_converter.encode(problem_)

            # Iterate until we measure a negative.
            loops_with_no_improvement = 0
            while not improvement_found:
                # Determine the number of rotations.
                loops_with_no_improvement += 1
                rotation_count = int(np.ceil(random.uniform(0, m-1)))
                rotations += rotation_count

                # Apply Grover's Algorithm to find values below the threshold.
                if rotation_count > 0:
                    grover = Grover(oracle, init_state=a_operator, num_iterations=rotation_count)
                    circuit = grover.construct_circuit(
                        measurement=self._quantum_instance.is_statevector
                        )

                else:
                    circuit = a_operator._circuit

                # Get the next outcome.
                outcome = self._measure(circuit, n_key, n_value)
                k = int(outcome[0:n_key], 2)
                v = outcome[n_key:n_key + n_value]

                # Convert the binary string to integer.
                int_v = self._bin_to_int(v, n_value) + threshold
                v = self._twos_complement(int_v, n_value)

                self._logger.info('Iterations: %s', rotation_count)
                self._logger.info('Outcome: %s', outcome)
                self._logger.info('Value: %s = %s', v, int_v)

                # If the value is an improvement, we update the iteration parameters (e.g. oracle).
                if int_v < optimum_value:
                    optimum_key = k
                    optimum_value = int_v
                    self._logger.info('Current Optimum Key: %s', optimum_key)
                    self._logger.info('Current Optimum Value: %s', optimum_value)
                    if v.startswith('1'):
                        improvement_found = True
                        threshold = optimum_value
                else:
                    # No better number after the max number of iterations, so we assume the optimal.
                    if loops_with_no_improvement >= self._n_iterations:
                        improvement_found = True
                        optimum_found = True

                    # Using Durr and Hoyer method, increase m.
                    # TODO: Give option for a rotation schedule, or for different lambda's.
                    m = int(np.ceil(min(m * 8/7, 2**(n_key / 2))))
                    self._logger.info('No Improvement. M: %s', m)

                # Check if we've already seen this value.
                if k not in keys_measured:
                    keys_measured.append(k)

                # Stop if we've seen all the keys or hit the rotation max.
                if len(keys_measured) == num_solutions or rotations >= max_rotations:
                    improvement_found = True
                    optimum_found = True

                # Track the operation count.
                operations = circuit.count_ops()
                operation_count[iteration] = operations
                iteration += 1
                self._logger.info('Operation Count: %s\n', operations)

        # Get original key and value pairs.
        func_dict[-1] = orig_constant
        solutions = get_qubo_solutions(func_dict, n_key)

        # If the constant is 0 and we didn't find a negative, the answer is likely 0.
        if optimum_value >= 0 and orig_constant == 0:
            optimum_key = 0
        opt_x = [1 if s == '1' else 0 for s in ('{0:%sb}' % n_key).format(optimum_key)]

        # Build the results object.
        grover_results = GroverOptimizationResults(operation_count, rotations, n_key, n_value,
                                                   func_dict)
        result = OptimizationResult(x=opt_x, fval=solutions[optimum_key],
                                    results={"grover_results": grover_results,
                                             "qubo_converter": qubo_converter})

        # cast binaries back to integers
        result = qubo_converter.decode(result)

        return result

    def _measure(self, circuit: QuantumCircuit, n_key: int, n_value: int) -> str:
        """Get probabilities from the given backend, and picks a random outcome."""
        probs = self._get_probs(n_key, n_value, circuit)
        freq = sorted(probs.items(), key=lambda x: x[1], reverse=True)

        # Pick a random outcome.
        freq[len(freq)-1] = (freq[len(freq)-1][0], 1 - sum([x[1] for x in freq[0:len(freq)-1]]))
        idx = np.random.choice(len(freq), 1, p=[x[1] for x in freq])[0]
        self._logger.info('Frequencies: %s', freq)

        return freq[idx][0]

    def _get_probs(self, n_key: int, n_value: int, qc: QuantumCircuit) -> Dict[str, float]:
        """Gets probabilities from a given backend."""
        # Execute job and filter results.
        result = self._quantum_instance.execute(qc)
        if self._quantum_instance.is_statevector:
            state = np.round(result.get_statevector(qc), 5)
            keys = [bin(i)[2::].rjust(int(np.log2(len(state))), '0')[::-1]
                    for i in range(0, len(state))]
            probs = [np.round(abs(a)*abs(a), 5) for a in state]
            f_hist = dict(zip(keys, probs))
            hist = {}
            for key in f_hist:
                new_key = key[:n_key] + key[n_key:n_key+n_value][::-1] + key[n_key+n_value:]
                hist[new_key] = f_hist[key]
        else:
            state = result.get_counts(qc)
            shots = self._quantum_instance.run_config.shots
            hist = {}
            for key in state:
                hist[key[:n_key] + key[n_key:n_key+n_value][::-1] + key[n_key+n_value:]] = \
                    state[key] / shots
        hist = dict(filter(lambda p: p[1] > 0, hist.items()))

        return hist

    @staticmethod
    def _twos_complement(v: int, n_bits: int) -> str:
        """Converts an integer into a binary string of n bits using two's complement."""
        assert -2**n_bits <= v < 2**n_bits

        if v < 0:
            v += 2**n_bits
            bin_v = bin(v)[2:]
        else:
            format_string = '{0:0'+str(n_bits)+'b}'
            bin_v = format_string.format(v)

        return bin_v

    @staticmethod
    def _bin_to_int(v: str, num_value_bits: int) -> int:
        """Converts a binary string of n bits using two's complement to an integer."""
        if v.startswith("1"):
            int_v = int(v, 2) - 2 ** num_value_bits
        else:
            int_v = int(v, 2)

        return int_v<|MERGE_RESOLUTION|>--- conflicted
+++ resolved
@@ -80,30 +80,9 @@
             QiskitOptimizationError: If the problem is incompatible with the optimizer.
         """
 
-<<<<<<< HEAD
         # convert problem to QUBO
         qubo_converter = OptimizationProblemToQubo()
         problem_ = qubo_converter.encode(problem)
-=======
-        # analyze compatibility of problem
-        msg = self.is_compatible(problem)
-        if msg:
-            raise QiskitOptimizationError('Incompatible problem: %s' % msg)
-
-        # map integer variables to binary variables
-        int_to_bin_converter = IntegerToBinaryConverter()
-        problem_ = int_to_bin_converter.encode(problem)
-
-        # penalize linear equality constraints with only binary variables
-        penalty = 2  # TODO
-        # if self._penalty is None:
-        #     # TODO: should be derived from problem
-        #     penalty = 1e5
-        # else:
-        #     penalty = self._penalty
-        lin_eq_converter = PenalizeLinearEqualityConstraints()
-        problem_ = lin_eq_converter.encode(problem_, penalty_factor=penalty)
->>>>>>> 1cf6119d
 
         # TODO: How to get from Optimization Problem?
         num_output_qubits = 6
