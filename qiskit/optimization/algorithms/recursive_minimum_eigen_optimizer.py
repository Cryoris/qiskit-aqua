--- conflicted
+++ resolved
@@ -29,14 +29,6 @@
 import numpy as np
 from cplex import SparseTriple
 
-<<<<<<< HEAD
-=======
-from qiskit.optimization import QiskitOptimizationError
-from qiskit.optimization.algorithms import OptimizationAlgorithm, MinimumEigenOptimizer
-from qiskit.optimization.problems import OptimizationProblem
-from qiskit.optimization.results import OptimizationResult
-from qiskit.optimization.converters import OptimizationProblemToQubo
->>>>>>> 3c53ee00
 from qiskit.aqua.algorithms import NumPyMinimumEigensolver
 
 from .optimization_algorithm import OptimizationAlgorithm
@@ -44,35 +36,17 @@
 from ..utils.qiskit_optimization_error import QiskitOptimizationError
 from ..problems.optimization_problem import OptimizationProblem
 from ..results.optimization_result import OptimizationResult
-from ..converters.penalize_linear_equality_constraints import PenalizeLinearEqualityConstraints
-from ..converters.integer_to_binary_converter import IntegerToBinaryConverter
+from ..converters.optimization_problem_to_qubo import OptimizationProblemToQubo
 
 
 class RecursiveMinimumEigenOptimizer(OptimizationAlgorithm):
-<<<<<<< HEAD
-    """TODO"""
-=======
     """ A meta-algorithm that applies the recursive optimization scheme introduce in
     [http://arxiv.org/abs/1910.08980] on top of ``MinimumEigenOptimizer``.
     """
->>>>>>> 3c53ee00
 
     def __init__(self, min_eigen_optimizer: MinimumEigenOptimizer, min_num_vars: int = 1,
                  min_num_vars_optimizer: Optional[OptimizationAlgorithm] = None,
                  penalty: Optional[float] = None) -> None:
-<<<<<<< HEAD
-        """TODO: add flag to store full history...
-
-        Args:
-            min_eigen_optimizer: The minimum eigen optimizer, which is used recursively.
-            min_num_vars: The minimal problem size.
-            min_num_vars_optimizer: The optimizer used to solve the reduced problem.
-            penalty: Penalty to penalize linear equality constraints.
-
-        Raises:
-            QiskitOptimizationError: If the minimal problem size is smaller than 1.
-        """
-=======
         """ Initializes the recusrive miniimum eigen optimizer.
 
         This initializer takes a ``MinimumEigenOptimizer``, the parameters to specify until when to
@@ -94,7 +68,6 @@
             QiskitOptimizationError: In case of invalid parameters (num_min_vars < 1).
         """
 
->>>>>>> 3c53ee00
         # TODO: should also allow function that maps problem to <ZZ>-correlators?
         # --> would support efficient classical implementation for QAOA with depth p=1
         # --> add results class for MinimumEigenSolver that contains enough info to do so.
@@ -110,21 +83,6 @@
         self._penalty = penalty
 
     def is_compatible(self, problem: OptimizationProblem) -> Optional[str]:
-<<<<<<< HEAD
-        """Check whether ``problem`` is compatible with this algorithm.
-
-        Args:
-            problem: The problem to check the compatibility for.
-
-        Returns:
-            None if the problem is compatible, otherwise the error message.
-        """
-        msg = ''
-        if len(msg) > 0:
-            return msg.strip()
-
-        return None
-=======
         """Checks whether a given problem can be solved with this optimizer.
 
         Checks whether the given problem is compatible, i.e., whether the problem can be converted
@@ -137,34 +95,15 @@
             Returns ``None`` if the problem is compatible and else a string with the error message.
         """
         return OptimizationProblemToQubo.is_compatible(problem)
->>>>>>> 3c53ee00
 
     def solve(self, problem: OptimizationProblem) -> OptimizationResult:
         """Tries to solves the given problem using the recursive optimizer.
 
-<<<<<<< HEAD
-        # analyze compatibility of problem
-        msg = self.is_compatible(problem)
-        if msg:
-            raise QiskitOptimizationError('Incompatible problem: %s' % msg)
-=======
         Runs the optimizer to try to solve the optimization problem.
->>>>>>> 3c53ee00
 
         Args:
             problem: The problem to be solved.
 
-<<<<<<< HEAD
-        # penalize linear equality constraints with only binary variables
-        penalty = self._penalty or 1e5
-        if self._penalty is None:
-            # TODO: should be derived from problem
-            penalty = 1e5
-        else:
-            penalty = self._penalty
-        lin_eq_converter = PenalizeLinearEqualityConstraints()
-        problem_ = lin_eq_converter.encode(problem_, penalty_factor=penalty)
-=======
         Returns:
             The result of the optimizer applied to the problem.
 
@@ -173,7 +112,6 @@
         # convert problem to QUBO
         qubo_converter = OptimizationProblemToQubo()
         problem_ = qubo_converter.encode(problem)
->>>>>>> 3c53ee00
         problem_ref = deepcopy(problem_)
 
         # run recursive optimization until the resulting problem is small enough
@@ -250,14 +188,8 @@
         # construct result
         x = [var_values[name] for name in problem_ref.variables.get_names()]
         fval = result.fval
-<<<<<<< HEAD
-        results = OptimizationResult(
-            x, fval, (replacements, int_to_bin_converter))
-        results = int_to_bin_converter.decode(results)
-=======
         results = OptimizationResult(x, fval, (replacements, qubo_converter))
         results = qubo_converter.decode(results)
->>>>>>> 3c53ee00
         return results
 
     def _construct_correlations(self, states, probs):
@@ -275,11 +207,6 @@
 
     def _find_strongest_correlation(self, correlations):
         m_max = np.argmax(np.abs(correlations.flatten()))
-<<<<<<< HEAD
-        i = m_max // len(correlations)
-        j = m_max - i*len(correlations)
-=======
         i = int(m_max // len(correlations))
         j = int(m_max - i*len(correlations))
->>>>>>> 3c53ee00
         return (i, j)