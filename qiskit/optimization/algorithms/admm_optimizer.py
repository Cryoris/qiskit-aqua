# -*- coding: utf-8 -*-

# This code is part of Qiskit.
#
# (C) Copyright IBM 2020.
#
# This code is licensed under the Apache License, Version 2.0. You may
# obtain a copy of this license in the LICENSE.txt file in the root directory
# of this source tree or at http://www.apache.org/licenses/LICENSE-2.0.
#
# Any modifications or derivative works of this code must retain this
# copyright notice, and modified files need to carry a notice indicating
# that they have been altered from the originals.

"""An implementation of the ADMM algorithm."""
import logging
import time
from typing import List, Optional, Any
import numpy as np

from qiskit.optimization.algorithms.cplex_optimizer import CplexOptimizer
from qiskit.optimization.algorithms.optimization_algorithm import OptimizationAlgorithm
from qiskit.optimization.problems.quadratic_program import QuadraticProgram
from qiskit.optimization.problems.variables import CPX_BINARY, CPX_CONTINUOUS
from qiskit.optimization.results.optimization_result import OptimizationResult

UPDATE_RHO_BY_TEN_PERCENT = 0
UPDATE_RHO_BY_RESIDUALS = 1

logger = logging.getLogger(__name__)

_HAS_CPLEX = False
try:
    from cplex import SparsePair, SparseTriple
    _HAS_CPLEX = True
except ImportError:
    logger.info('CPLEX is not installed.')


class ADMMParameters:
    """Defines a set of parameters for ADMM optimizer."""

    def __init__(self, rho_initial: float = 10000, factor_c: float = 100000, beta: float = 1000,
                 max_iter: int = 10, tol: float = 1.e-4, max_time: float = np.inf,
                 three_block: bool = True, vary_rho: int = UPDATE_RHO_BY_TEN_PERCENT,
                 tau_incr: float = 2, tau_decr: float = 2, mu_res: float = 10,
                 mu_merit: float = 1000) -> None:
        """Defines parameters for ADMM optimizer and their default values.

        Args:
            rho_initial: Initial value of rho parameter of ADMM.
            factor_c: Penalizing factor for equality constraints, when mapping to QUBO.
            beta: Penalization for y decision variables.
            max_iter: Maximum number of iterations for ADMM.
            tol: Tolerance for the residual convergence.
            max_time: Maximum running time (in seconds) for ADMM.
            three_block: Boolean flag to select the 3-block ADMM implementation.
            vary_rho: Flag to select the rule to update rho.
                If set to 0, then rho increases by 10% at each iteration.
                If set to 1, then rho is modified according to primal and dual residuals.
            tau_incr: Parameter used in the rho update (UPDATE_RHO_BY_RESIDUALS).
                The update rule can be found in:
                Boyd, S., Parikh, N., Chu, E., Peleato, B., & Eckstein, J. (2011).
                Distributed optimization and statistical learning via the alternating
                direction method of multipliers.
                Foundations and Trends® in Machine learning, 3(1), 1-122.
            tau_decr: Parameter used in the rho update (UPDATE_RHO_BY_RESIDUALS).
            mu_res: Parameter used in the rho update (UPDATE_RHO_BY_RESIDUALS).
            mu_merit: Penalization for constraint residual. Used to compute the merit values.
        """
        super().__init__()
        self.mu_merit = mu_merit
        self.mu_res = mu_res
        self.tau_decr = tau_decr
        self.tau_incr = tau_incr
        self.vary_rho = vary_rho
        self.three_block = three_block
        self.max_time = max_time
        self.tol = tol
        self.max_iter = max_iter
        self.factor_c = factor_c
        self.beta = beta
        self.rho_initial = rho_initial


class ADMMState:
    """Internal computation state of the ADMM implementation.

    The state keeps track of various variables are stored that are being updated during problem
    solving. The values are relevant to the problem being solved. The state is recreated for each
    optimization problem. State is returned as the third value.
    """

    def __init__(self,
                 op: QuadraticProgram,
                 binary_indices: List[int],
                 continuous_indices: List[int],
                 rho_initial: float) -> None:
        """Constructs an internal computation state of the ADMM implementation.

        Args:
            op: The optimization problem being solved.
            binary_indices: Indices of the binary decision variables of the original problem.
            continuous_indices: Indices of the continuous decision variables of the original
             problem.
            rho_initial: Initial value of the rho parameter.
        """
        super().__init__()

        # Optimization problem itself
        self.op = op
        # Indices of the variables
        self.binary_indices = binary_indices
        self.continuous_indices = continuous_indices
        self.sense = op.objective.get_sense()

        # define heavily used matrix, they are used at each iteration, so let's cache them,
        # they are np.ndarrays
        # pylint:disable=invalid-name
        # objective
        self.q0 = None
        self.c0 = None
        self.q1 = None
        self.c1 = None
        # constraints
        self.a0 = None
        self.b0 = None
        self.a1 = None
        self.b1 = None
        self.a2 = None
        self.a3 = None
        self.b2 = None
        self.a4 = None
        self.b3 = None

        # These are the parameters that are updated in the ADMM iterations.
        self.u: np.ndarray = np.zeros(len(continuous_indices))
        binary_size = len(binary_indices)
        self.x0: np.ndarray = np.zeros(binary_size)
        self.z: np.ndarray = np.zeros(binary_size)
        self.z_init: np.ndarray = self.z
        self.y: np.ndarray = np.zeros(binary_size)
        self.lambda_mult: np.ndarray = np.zeros(binary_size)

        # The following structures store quantities obtained in each ADMM iteration.
        self.cost_iterates = []
        self.residuals = []
        self.dual_residuals = []
        self.cons_r = []
        self.merits = []
        self.lambdas = []
        self.x0_saved = []
        self.u_saved = []
        self.z_saved = []
        self.y_saved = []
        self.rho = rho_initial


class ADMMOptimizerResult(OptimizationResult):
    """ ADMMOptimizer Result."""

    def __init__(self, x: Optional[Any] = None, fval: Optional[Any] = None,
                 state: Optional[ADMMState] = None, results: Optional[Any] = None) -> None:
        super().__init__(x, fval, results)
        self._state = state

    @property
    def state(self) -> Optional[ADMMState]:
        """ returns state """
        return self._state


class ADMMOptimizer(OptimizationAlgorithm):
    """An implementation of the ADMM-based heuristic introduced here:
    Gambella, C., & Simonetto, A. (2020).
     Multi-block ADMM Heuristics for Mixed-Binary Optimization on Classical and Quantum Computers.
     arXiv preprint arXiv:2001.02069.
    """

    def __init__(self, qubo_optimizer: Optional[OptimizationAlgorithm] = None,
                 continuous_optimizer: Optional[OptimizationAlgorithm] = None,
                 params: Optional[ADMMParameters] = None) -> None:
        """Constructs an instance of ADMMOptimizer.

        Args:
            qubo_optimizer: An instance of OptimizationAlgorithm that can effectively solve
                QUBO problems.
            continuous_optimizer: An instance of OptimizationAlgorithm that can solve
                continuous problems.
            params: An instance of ADMMParameters.

        Raises:
            NameError: CPLEX is not installed.
        """
        if not _HAS_CPLEX:
            raise NameError('CPLEX is not installed.')

        super().__init__()
        self._log = logging.getLogger(__name__)

        # create default params if not present
        self._params = params or ADMMParameters()

        # create optimizers if not specified
        self._qubo_optimizer = qubo_optimizer or CplexOptimizer()
        self._continuous_optimizer = continuous_optimizer or CplexOptimizer()

        # internal state where we'll keep intermediate solution
        # here, we just declare the class variable, the variable is initialized in kept in
        # the solve method.
        self._state: Optional[ADMMState] = None

    def get_compatibility_msg(self, problem: QuadraticProgram) -> Optional[str]:
        """Checks whether a given problem can be solved with the optimizer implementing this method.

        Args:
            problem: The optimization problem to check compatibility.

        Returns:
            Returns True if the problem is compatible, otherwise raises an error.

        Raises:
            QiskitOptimizationError: If the problem is not compatible with the ADMM optimizer.
        """

        msg = ''

        # 1. only binary and continuous variables are supported
        for var_type in problem.variables.get_types():
            if var_type not in (CPX_BINARY, CPX_CONTINUOUS):
                # variable is not binary and not continuous.
                msg += 'Only binary and continuous variables are supported. '

        binary_indices = self._get_variable_indices(problem, CPX_BINARY)
        continuous_indices = self._get_variable_indices(problem, CPX_CONTINUOUS)

        # 2. binary and continuous variables are separable in objective
        for binary_index in binary_indices:
            for continuous_index in continuous_indices:
                coeff = problem.objective.get_quadratic_coefficients(binary_index, continuous_index)
                if coeff != 0:
                    # binary and continuous vars are mixed.
                    msg += 'Binary and continuous variables are not separable in the objective. '

        # 3. no quadratic constraints are supported.
        quad_constraints = problem.quadratic_constraints.get_num()
        if quad_constraints is not None and quad_constraints > 0:
            # quadratic constraints are not supported.
            msg += 'Quadratic constraints are not supported. '

        # if an error occurred, return error message, otherwise, return None
        return msg

    def solve(self, problem: QuadraticProgram) -> ADMMOptimizerResult:
        """Tries to solves the given problem using ADMM algorithm.

        Args:
            problem: The problem to be solved.

        Returns:
            The result of the optimizer applied to the problem.

        Raises:
            QiskitOptimizationError: If the problem is incompatible with the optimizer.
        """
        # parse problem and convert to an ADMM specific representation.
        binary_indices = self._get_variable_indices(problem, CPX_BINARY)
        continuous_indices = self._get_variable_indices(problem, CPX_CONTINUOUS)

        # create our computation state.
        self._state = ADMMState(problem, binary_indices,
                                continuous_indices, self._params.rho_initial)

        # convert optimization problem to a set of matrices and vector that are used
        # at each iteration.
        self._convert_problem_representation()

        start_time = time.time()
        # we have not stated our computations yet, so elapsed time initialized as zero.
        elapsed_time = 0
        iteration = 0
        residual = 1.e+2

        while (iteration < self._params.max_iter and residual > self._params.tol) \
                and (elapsed_time < self._params.max_time):
            if binary_indices:
                op1 = self._create_step1_problem()
                self._state.x0 = self._update_x0(op1)
            # else, no binary variables exist,
            # and no update to be done in this case.
            # debug
            self._log.debug("x0=%s", self._state.x0)

            op2 = self._create_step2_problem()
            self._state.u, self._state.z = self._update_x1(op2)
            # debug
            self._log.debug("u=%s", self._state.u)
            self._log.debug("z=%s", self._state.z)

            if self._params.three_block:
                if binary_indices:
                    op3 = self._create_step3_problem()
                    self._state.y = self._update_y(op3)
                # debug
                self._log.debug("y=%s", self._state.y)

            self._state.lambda_mult = self._update_lambda_mult()

            cost_iterate = self._get_objective_value()
            constraint_residual = self._get_constraint_residual()
            residual, dual_residual = self._get_solution_residuals(iteration)
            merit = self._get_merit(cost_iterate, constraint_residual)
            # debug
            self._log.debug("cost_iterate=%s, cr=%s, merit=%s",
                            cost_iterate, constraint_residual, merit)

            # costs and merits are saved with their original sign.
            self._state.cost_iterates.append(self._state.sense * cost_iterate)
            self._state.residuals.append(residual)
            self._state.dual_residuals.append(dual_residual)
            self._state.cons_r.append(constraint_residual)
            self._state.merits.append(merit)
            self._state.lambdas.append(np.linalg.norm(self._state.lambda_mult))

            self._state.x0_saved.append(self._state.x0)
            self._state.u_saved.append(self._state.u)
            self._state.z_saved.append(self._state.z)
            self._state.z_saved.append(self._state.y)

            self._update_rho(residual, dual_residual)

            iteration += 1
            elapsed_time = time.time() - start_time

        solution, objective_value = self._get_best_merit_solution()
        solution = self._revert_solution_indexes(solution)

        # third parameter is our internal state of computations.
        result = ADMMOptimizerResult(solution, objective_value, self._state)
        # debug
        self._log.debug("solution=%s, objective=%s at iteration=%s",
                        solution, objective_value, iteration)
        return result

    @staticmethod
    def _get_variable_indices(op: QuadraticProgram, var_type: str) -> List[int]:
        """Returns a list of indices of the variables of the specified type.

        Args:
            op: Optimization problem.
            var_type: type of variables to look for.

        Returns:
            List of indices.
        """
        indices = []
        for i, variable_type in enumerate(op.variables.get_types()):
            if variable_type == var_type:
                indices.append(i)

        return indices

    def _revert_solution_indexes(self, internal_solution: List[np.ndarray]) \
            -> np.ndarray:
        """Constructs a solution array where variables are stored in the correct order.

        Args:
            internal_solution: a list with two lists: solutions for binary variables and
                for continuous variables.

        Returns:
            A solution array.
        """
        binary_solutions, continuous_solutions = internal_solution
        solution = np.zeros(len(self._state.binary_indices) + len(self._state.continuous_indices))
        # restore solution at the original index location
        for i, binary_index in enumerate(self._state.binary_indices):
            solution[binary_index] = binary_solutions[i]
        for i, continuous_index in enumerate(self._state.continuous_indices):
            solution[continuous_index] = continuous_solutions[i]
        return solution

    def _convert_problem_representation(self) -> None:
        """Converts problem representation into set of matrices and vectors.
        Specifically, the optimization problem is represented as:

        min_{x0, u} x0^T q0 x0 + c0^T x0 + u^T q1 u + c1^T u

        s.t. a0 x0 = b0
            a1 x0 <= b1
            a2 z + a3 u <= b2
            a4 u <= b3

        """
        # objective
        self._state.q0 = self._get_q(self._state.binary_indices)
        self._state.c0 = self._get_c(self._state.binary_indices)
        self._state.q1 = self._get_q(self._state.continuous_indices)
        self._state.c1 = self._get_c(self._state.continuous_indices)
        # constraints
        self._state.a0, self._state.b0 = self._get_a0_b0()
        self._state.a1, self._state.b1 = self._get_a1_b1()
        self._state.a2, self._state.a3, self._state.b2 = self._get_a2_a3_b2()
        self._state.a4, self._state.b3 = self._get_a4_b3()

    def _get_q(self, variable_indices: List[int]) -> np.ndarray:
        """Constructs a quadratic matrix for the variables with the specified indices
        from the quadratic terms in the objective.

        Args:
            variable_indices: variable indices to look for.

        Returns:
            A matrix as a numpy array of the shape(len(variable_indices), len(variable_indices)).
        """
        size = len(variable_indices)
        q = np.zeros(shape=(size, size))
        # fill in the matrix
        # in fact we use re-indexed variables
        for i, var_index_i in enumerate(variable_indices):
            for j, var_index_j in enumerate(variable_indices):
                q[i, j] = self._state.op.objective.get_quadratic_coefficients(
                    var_index_i,
                    var_index_j)

        # flip the sign, according to the optimization sense, e.g. sense == 1 if minimize,
        # sense == -1 if maximize.
        return q * self._state.sense

    def _get_c(self, variable_indices: List[int]) -> np.ndarray:
        """Constructs a vector for the variables with the specified indices from the linear terms
        in the objective.

        Args:
            variable_indices: variable indices to look for.

        Returns:
            A numpy array of the shape(len(variable_indices)).
        """
        c = np.array(self._state.op.objective.get_linear(variable_indices))
        # flip the sign, according to the optimization sense, e.g. sense == 1 if minimize,
        # sense == -1 if maximize.
        c *= self._state.sense
        return c

    def _assign_row_values(self, matrix: List[List[float]], vector: List[float],
                           constraint_index: int, variable_indices: List[int]):
        """Appends a row to the specified matrix and vector based on the constraint specified by
        the index using specified variables.

        Args:
            matrix: a matrix to extend.
            vector: a vector to expand.
            constraint_index: constraint index to look for.
            variable_indices: variables to look for.

        Returns:
            None
        """
        # assign matrix row.
        row = []
        for var_index in variable_indices:
            row.append(self._state.op
                       .linear_constraints.get_coefficients(constraint_index, var_index))
        matrix.append(row)

        # assign vector row.
        vector.append(self._state.op.linear_constraints.get_rhs(constraint_index))

        # flip the sign if constraint is G, we want L constraints.
        if self._state.op.linear_constraints.get_senses(constraint_index) == "G":
            # invert the sign to make constraint "L".
            matrix[-1] = [-1 * el for el in matrix[-1]]
            vector[-1] = -1 * vector[-1]

    @staticmethod
    def _create_ndarrays(matrix: List[List[float]], vector: List[float], size: int) \
            -> (np.ndarray, np.ndarray):
        """Converts representation of a matrix and a vector in form of lists to numpy array.

        Args:
            matrix: matrix to convert.
            vector: vector to convert.
            size: size to create matrix and vector.

        Returns:
            Converted matrix and vector as numpy arrays.
        """
        # if we don't have such constraints, return just dummy arrays.
        if len(matrix) != 0:
            return np.array(matrix), np.array(vector)
        else:
            return np.array([0] * size).reshape((1, -1)), np.zeros(shape=(1,))

    def _get_a0_b0(self) -> (np.ndarray, np.ndarray):
        """Constructs a matrix and a vector from the constraints in a form of Ax = b, where
        x is a vector of binary variables.

        Returns:
            Corresponding matrix and vector as numpy arrays.

        Raises:
            ValueError: if the problem is not suitable for this optimizer.
        """
        matrix = []
        vector = []

        senses = self._state.op.linear_constraints.get_senses()
        index_set = set(self._state.binary_indices)
        for constraint_index, sense in enumerate(senses):
            # we check only equality constraints here.
            if sense != "E":
                continue
            row = self._state.op.linear_constraints.get_rows(constraint_index)
            if set(row.ind).issubset(index_set):
                self._assign_row_values(matrix, vector,
                                        constraint_index, self._state.binary_indices)
            else:
                raise ValueError(
                    "Linear constraint with the 'E' sense must contain only binary variables, "
                    "row indices: {}, binary variable indices: {}".format(
                        row, self._state.binary_indices))

        return self._create_ndarrays(matrix, vector, len(self._state.binary_indices))

    def _get_inequality_matrix_and_vector(self, variable_indices: List[int]) \
            -> (List[List[float]], List[float]):
        """Constructs a matrix and a vector from the constraints in a form of Ax <= b, where
        x is a vector of variables specified by the indices.

        Args:
            variable_indices: variable indices to look for.

        Returns:
            A list based representation of the matrix and the vector.
        """
        matrix = []
        vector = []
        senses = self._state.op.linear_constraints.get_senses()

        index_set = set(variable_indices)
        for constraint_index, sense in enumerate(senses):
            if sense in ("E", "R"):
                # TODO: Ranged constraints should be supported
                continue
            # sense either G or L.
            row = self._state.op.linear_constraints.get_rows(constraint_index)
            if set(row.ind).issubset(index_set):
                self._assign_row_values(matrix, vector, constraint_index, variable_indices)

        return matrix, vector

    def _get_a1_b1(self) -> (np.ndarray, np.ndarray):
        """Constructs a matrix and a vector from the constraints in a form of Ax <= b, where
        x is a vector of binary variables.

        Returns:
            A numpy based representation of the matrix and the vector.
        """
        matrix, vector = self._get_inequality_matrix_and_vector(self._state.binary_indices)
        return self._create_ndarrays(matrix, vector, len(self._state.binary_indices))

    def _get_a4_b3(self) -> (np.ndarray, np.ndarray):
        """Constructs a matrix and a vector from the constraints in a form of Au <= b, where
        u is a vector of continuous variables.

        Returns:
            A numpy based representation of the matrix and the vector.
        """
        matrix, vector = self._get_inequality_matrix_and_vector(self._state.continuous_indices)
        return self._create_ndarrays(matrix, vector, len(self._state.continuous_indices))

    def _get_a2_a3_b2(self) -> (np.ndarray, np.ndarray, np.ndarray):
        """Constructs matrices and a vector from the constraints in a form of A_2x + A_3u <= b,
        where x is a vector of binary variables and u is a vector of continuous variables.

        Returns:
            A numpy representation of two matrices and one vector.
        """
        matrix = []
        vector = []
        senses = self._state.op.linear_constraints.get_senses()

        binary_index_set = set(self._state.binary_indices)
        continuous_index_set = set(self._state.continuous_indices)
        all_variables = self._state.binary_indices + self._state.continuous_indices
        for constraint_index, sense in enumerate(senses):
            if sense in ("E", "R"):
                # TODO: Ranged constraints should be supported as well
                continue
            # sense either G or L.
            row = self._state.op.linear_constraints.get_rows(constraint_index)
            row_indices = set(row.ind)
            # we must have a least one binary and one continuous variable,
            # otherwise it is another type of constraints.
            if len(row_indices & binary_index_set) != 0 and len(
                    row_indices & continuous_index_set) != 0:
                self._assign_row_values(matrix, vector, constraint_index, all_variables)

        matrix, b_2 = self._create_ndarrays(matrix, vector, len(all_variables))
        # a2
        a_2 = matrix[:, 0:len(self._state.binary_indices)]
        a_3 = matrix[:, len(self._state.binary_indices):]
        return a_2, a_3, b_2

    def _create_step1_problem(self) -> QuadraticProgram:
        """Creates a step 1 sub-problem.

        Returns:
            A newly created optimization problem.
        """
        op1 = QuadraticProgram()

        binary_size = len(self._state.binary_indices)
        # create the same binary variables.
        op1.variables.add(names=["x0_" + str(i + 1) for i in range(binary_size)],
                          types=["I"] * binary_size,
                          lb=[0.] * binary_size,
                          ub=[1.] * binary_size)

        # prepare and set quadratic objective.
        # NOTE: The multiplication by 2 is needed for the solvers to parse
        # the quadratic coefficients.
        quadratic_objective = self._state.q0 +\
            2 * (
                self._params.factor_c / 2 * np.dot(self._state.a0.transpose(), self._state.a0) +
                self._state.rho / 2 * np.eye(binary_size)
            )
        for i in range(binary_size):
            for j in range(i, binary_size):
                op1.objective.set_quadratic_coefficients(i, j, quadratic_objective[i, j])

        # prepare and set linear objective.
        linear_objective = self._state.c0 - \
            self._params.factor_c * np.dot(self._state.b0, self._state.a0) + \
            self._state.rho * (- self._state.y - self._state.z) + \
            self._state.lambda_mult

        for i in range(binary_size):
            op1.objective.set_linear(i, linear_objective[i])
        return op1

    def _create_step2_problem(self) -> QuadraticProgram:
        """Creates a step 2 sub-problem.

        Returns:
            A newly created optimization problem.
        """
        op2 = QuadraticProgram()

        continuous_size = len(self._state.continuous_indices)
        binary_size = len(self._state.binary_indices)
        lower_bounds = self._state.op.variables.get_lower_bounds(self._state.continuous_indices)
        upper_bounds = self._state.op.variables.get_upper_bounds(self._state.continuous_indices)
        if continuous_size:
            # add u variables.
            op2.variables.add(names=["u0_" + str(i + 1) for i in range(continuous_size)],
                              types=["C"] * continuous_size, lb=lower_bounds, ub=upper_bounds)

        # add z variables.
        op2.variables.add(names=["z0_" + str(i + 1) for i in range(binary_size)],
                          types=["C"] * binary_size,
                          lb=[0.] * binary_size,
                          ub=[1.] * binary_size)

        # set quadratic objective coefficients for u variables.
        if continuous_size:
            q_u = self._state.q1
            for i in range(continuous_size):
                for j in range(i, continuous_size):
                    op2.objective.set_quadratic_coefficients(i, j, q_u[i, j])

        # set quadratic objective coefficients for z variables.
        # NOTE: The multiplication by 2 is needed for the solvers to parse
        # the quadratic coefficients.
        q_z = 2 * (self._state.rho / 2 * np.eye(binary_size))
        for i in range(binary_size):
            for j in range(i, binary_size):
                op2.objective.set_quadratic_coefficients(i + continuous_size, j + continuous_size,
                                                         q_z[i, j])

        # set linear objective for u variables.
        if continuous_size:
            linear_u = self._state.c1
            for i in range(continuous_size):
                op2.objective.set_linear(i, linear_u[i])

        # set linear objective for z variables.
        linear_z = -1 * self._state.lambda_mult - self._state.rho * (self._state.x0 - self._state.y)
        for i in range(binary_size):
            op2.objective.set_linear(i + continuous_size, linear_z[i])

        # constraints for z.
        # A1 z <= b1.
        constraint_count = self._state.a1.shape[0]
        # in SparsePair val="something from numpy" causes an exception
        # when saving a model via cplex method.
        # rhs="something from numpy" is ok.
        # so, we convert every single value to python float
        lin_expr = [SparsePair(ind=list(range(continuous_size, continuous_size + binary_size)),
                               val=self._state.a1[i, :].tolist()) for i in
                    range(constraint_count)]
        op2.linear_constraints.add(lin_expr=lin_expr, senses=["L"] * constraint_count,
                                   rhs=list(self._state.b1))

        if continuous_size:
            # A2 z + A3 u <= b2
            constraint_count = self._state.a2.shape[0]
            lin_expr = [SparsePair(ind=list(range(continuous_size + binary_size)),
                                   val=self._state.a3[i, :].tolist() +
                                   self._state.a2[i, :].tolist())
                        for i in range(constraint_count)]
            op2.linear_constraints.add(lin_expr=lin_expr,
                                       senses=["L"] * constraint_count,
                                       rhs=self._state.b2.tolist())

        if continuous_size:
            # A4 u <= b3
            constraint_count = self._state.a4.shape[0]
            lin_expr = [SparsePair(ind=list(range(continuous_size)),
                                   val=self._state.a4[i, :].tolist()) for i in
                        range(constraint_count)]
            op2.linear_constraints.add(lin_expr=lin_expr,
                                       senses=["L"] * constraint_count,
                                       rhs=self._state.b3.tolist())

        # add quadratic constraints for
        # In the step 2, we basically need to copy all quadratic constraints of the original
        # problem, and substitute binary variables with variables 0<=z<=1.
        # The quadratic constraint can have any equality/inequality sign.
        #
        #  For example:
        #  Original problem:
        #  Quadratic_constraint: x**2 + u**2 <= 1
        #  Vars: x binary, L <= u <= U
        #
        #  Step 2:
        #  Quadratic_constraint: z**2 + u**2 <= 1
        #  Vars: 0<=z<=1, L <= u <= U
        # for linear, quad, sense, rhs \
        #         in zip(self._state.op.quadratic_constraints.get_linear_components(),
        #                self._state.op.quadratic_constraints.get_quadratic_components(),
        #                self._state.op.quadratic_constraints.get_senses(),
        #                self._state.op.quadratic_constraints.get_rhs()):
        #     # types in the loop: SparsePair, SparseTriple, character, float
        #     print(linear, quad, sense, rhs)
        #     new_linear = SparsePair(ind=self._binary_indices_to_continuous(linear.ins),
        #                             val=linear.val)
        #     new_quadratic = SparseTriple(ind1=self._binary_indices_to_continuous(quad.ind1),
        #                                  ind2=self._binary_indices_to_continuous(quad.ind2),
        #                                  val=quad.val)
        #     op2.quadratic_constraints.add(lin_expr=new_linear, quad_expr=new_quadratic,
        #                                   sense=sense, rhs=rhs)

        return op2

<<<<<<< HEAD
    def _binary_indices_to_continuous(self, binary_indices: List[int]) -> List[int]:
        # todo: implement
        return binary_indices

    def _create_step3_problem(self) -> OptimizationProblem:
=======
    def _create_step3_problem(self) -> QuadraticProgram:
>>>>>>> ad4bbd95
        """Creates a step 3 sub-problem.

        Returns:
            A newly created optimization problem.
        """
        op3 = QuadraticProgram()
        # add y variables.
        binary_size = len(self._state.binary_indices)
        op3.variables.add(names=["y_" + str(i + 1) for i in range(binary_size)],
                          types=["C"] * binary_size, lb=[-np.inf] * binary_size,
                          ub=[np.inf] * binary_size)

        # set quadratic objective.
        # NOTE: The multiplication by 2 is needed for the solvers to parse the quadratic coeff-s.
        q_y = 2 * (self._params.beta / 2 * np.eye(binary_size) +
                   self._state.rho / 2 * np.eye(binary_size))
        for i in range(binary_size):
            for j in range(i, binary_size):
                op3.objective.set_quadratic_coefficients(i, j, q_y[i, j])

        linear_y = - self._state.lambda_mult - self._state.rho * (
            self._state.x0 - self._state.z)
        for i in range(binary_size):
            op3.objective.set_linear(i, linear_y[i])

        return op3

    def _update_x0(self, op1: QuadraticProgram) -> np.ndarray:
        """Solves the Step1 QuadraticProgram via the qubo optimizer.

        Args:
            op1: the Step1 QuadraticProgram.

        Returns:
            A solution of the Step1, as a numpy array.
        """
        return np.asarray(self._qubo_optimizer.solve(op1).x)

    def _update_x1(self, op2: QuadraticProgram) -> (np.ndarray, np.ndarray):
        """Solves the Step2 QuadraticProgram via the continuous optimizer.

        Args:
            op2: the Step2 QuadraticProgram

        Returns:
            A solution of the Step2, as a pair of numpy arrays.
            First array contains the values of decision variables u, and
            second array contains the values of decision variables z.

        """
        vars_op2 = self._continuous_optimizer.solve(op2).x
        vars_u = np.asarray(vars_op2[:len(self._state.continuous_indices)])
        vars_z = np.asarray(vars_op2[len(self._state.continuous_indices):])
        return vars_u, vars_z

    def _update_y(self, op3: QuadraticProgram) -> np.ndarray:
        """Solves the Step3 QuadraticProgram via the continuous optimizer.

        Args:
            op3: the Step3 QuadraticProgram

        Returns:
            A solution of the Step3, as a numpy array.

        """
        return np.asarray(self._continuous_optimizer.solve(op3).x)

    def _get_best_merit_solution(self) -> (List[np.ndarray], float):
        """The ADMM solution is that for which the merit value is the best (least for min problems,
        greatest for max problems)
            * sol: Iterate with the best merit value
            * sol_val: Value of sol, according to the original objective

        Returns:
            A tuple of (sol, sol_val), where
                * sol: Solution with the best merit value
                * sol_val: Value of the objective function
        """

        it_best_merits = self._state.merits.index(
            self._state.sense * min(list(map(lambda x: self._state.sense * x, self._state.merits))))
        x_0 = self._state.x0_saved[it_best_merits]
        u_s = self._state.u_saved[it_best_merits]
        sol = [x_0, u_s]
        sol_val = self._state.cost_iterates[it_best_merits]
        return sol, sol_val

    def _update_lambda_mult(self) -> np.ndarray:
        """
        Updates the values of lambda multiplier, given the updated iterates
        x0, z, and y.

        Returns: The updated array of values of lambda multiplier.

        """
        return self._state.lambda_mult + \
            self._state.rho * (self._state.x0 - self._state.z - self._state.y)

    def _update_rho(self, primal_residual: float, dual_residual: float) -> None:
        """Updating the rho parameter in ADMM.

        Args:
            primal_residual: primal residual
            dual_residual: dual residual
        """

        if self._params.vary_rho == UPDATE_RHO_BY_TEN_PERCENT:
            # Increase rho, to aid convergence.
            if self._state.rho < 1.e+10:
                self._state.rho *= 1.1
        elif self._params.vary_rho == UPDATE_RHO_BY_RESIDUALS:
            if primal_residual > self._params.mu_res * dual_residual:
                self._state.rho = self._params.tau_incr * self._state.rho
            elif dual_residual > self._params.mu_res * primal_residual:
                self._state.rho = self._params.tau_decr * self._state.rho

    def _get_constraint_residual(self) -> float:
        """Compute violation of the constraints of the original problem, as:
            * norm 1 of the body-rhs of the constraints A0 x0 - b0
            * -1 * min(body - rhs, 0) for geq constraints
            * max(body - rhs, 0) for leq constraints

        Returns:
            Violation of the constraints as a float value
        """

        cr0 = sum(np.abs(np.dot(self._state.a0, self._state.x0) - self._state.b0))

        eq1 = np.dot(self._state.a1, self._state.x0) - self._state.b1
        cr1 = sum(max(val, 0) for val in eq1)

        eq2 = np.dot(self._state.a2, self._state.x0) + np.dot(self._state.a3,
                                                              self._state.u) - self._state.b2
        cr2 = sum(max(val, 0) for val in eq2)

        return cr0 + cr1 + cr2

    def _get_merit(self, cost_iterate: float, constraint_residual: float) -> float:
        """Compute merit value associated with the current iterate

        Args:
            cost_iterate: Cost at the certain iteration.
            constraint_residual: Value of violation of the constraints.

        Returns:
            Merit value as a float
        """
        return cost_iterate + self._params.mu_merit * constraint_residual

    def _get_objective_value(self) -> float:
        """Computes the value of the objective function.

        Returns:
            Value of the objective function as a float
        """

        def quadratic_form(matrix, x, c):
            return np.dot(x.T, np.dot(matrix / 2, x)) + np.dot(c.T, x)

        obj_val = quadratic_form(self._state.q0, self._state.x0, self._state.c0)
        obj_val += quadratic_form(self._state.q1, self._state.u, self._state.c1)

        obj_val += self._state.op.objective.get_offset()

        return obj_val

    def _get_solution_residuals(self, iteration: int) -> (float, float):
        """Compute primal and dual residual.

        Args:
            iteration: Iteration number.

        Returns:
            r, s as primary and dual residuals.
        """
        elements = self._state.x0 - self._state.z - self._state.y
        primal_residual = np.linalg.norm(elements)
        if iteration > 0:
            elements_dual = self._state.z - self._state.z_saved[iteration - 1]
        else:
            elements_dual = self._state.z - self._state.z_init
        dual_residual = self._state.rho * np.linalg.norm(elements_dual)

        return primal_residual, dual_residual<|MERGE_RESOLUTION|>--- conflicted
+++ resolved
@@ -754,15 +754,11 @@
 
         return op2
 
-<<<<<<< HEAD
     def _binary_indices_to_continuous(self, binary_indices: List[int]) -> List[int]:
         # todo: implement
         return binary_indices
 
-    def _create_step3_problem(self) -> OptimizationProblem:
-=======
     def _create_step3_problem(self) -> QuadraticProgram:
->>>>>>> ad4bbd95
         """Creates a step 3 sub-problem.
 
         Returns:
