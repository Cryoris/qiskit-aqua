# -*- coding: utf-8 -*-

# This code is part of Qiskit.
#
# (C) Copyright IBM 2020.
#
# This code is licensed under the Apache License, Version 2.0. You may
# obtain a copy of this license in the LICENSE.txt file in the root directory
# of this source tree or at http://www.apache.org/licenses/LICENSE-2.0.
#
# Any modifications or derivative works of this code must retain this
# copyright notice, and modified files need to carry a notice indicating
# that they have been altered from the originals.

"""An implementation of the ADMM algorithm."""
import logging
import time
from typing import List, Optional, Any
import numpy as np

from qiskit.optimization.algorithms.cplex_optimizer import CplexOptimizer
from qiskit.optimization.algorithms.optimization_algorithm import OptimizationAlgorithm
from qiskit.optimization.problems.quadratic_program import QuadraticProgram
from qiskit.optimization.problems.variables import CPX_BINARY, CPX_CONTINUOUS
from qiskit.optimization.results.optimization_result import OptimizationResult
from qiskit.optimization.utils.qiskit_optimization_error import QiskitOptimizationError

UPDATE_RHO_BY_TEN_PERCENT = 0
UPDATE_RHO_BY_RESIDUALS = 1

logger = logging.getLogger(__name__)

_HAS_CPLEX = False
try:
    from cplex import SparsePair
    _HAS_CPLEX = True
except ImportError:
    logger.info('CPLEX is not installed.')


class ADMMParameters:
    """Defines a set of parameters for ADMM optimizer."""

    def __init__(self, rho_initial: float = 10000, factor_c: float = 100000, beta: float = 1000,
                 max_iter: int = 10, tol: float = 1.e-4, max_time: float = np.inf,
                 three_block: bool = True, vary_rho: int = UPDATE_RHO_BY_TEN_PERCENT,
                 tau_incr: float = 2, tau_decr: float = 2, mu_res: float = 10,
                 mu_merit: float = 1000) -> None:
        """Defines parameters for ADMM optimizer and their default values.

        Args:
            rho_initial: Initial value of rho parameter of ADMM.
            factor_c: Penalizing factor for equality constraints, when mapping to QUBO.
            beta: Penalization for y decision variables.
            max_iter: Maximum number of iterations for ADMM.
            tol: Tolerance for the residual convergence.
            max_time: Maximum running time (in seconds) for ADMM.
            three_block: Boolean flag to select the 3-block ADMM implementation.
            vary_rho: Flag to select the rule to update rho.
                If set to 0, then rho increases by 10% at each iteration.
                If set to 1, then rho is modified according to primal and dual residuals.
            tau_incr: Parameter used in the rho update (UPDATE_RHO_BY_RESIDUALS).
                The update rule can be found in:
                Boyd, S., Parikh, N., Chu, E., Peleato, B., & Eckstein, J. (2011).
                Distributed optimization and statistical learning via the alternating
                direction method of multipliers.
                Foundations and Trends® in Machine learning, 3(1), 1-122.
            tau_decr: Parameter used in the rho update (UPDATE_RHO_BY_RESIDUALS).
            mu_res: Parameter used in the rho update (UPDATE_RHO_BY_RESIDUALS).
            mu_merit: Penalization for constraint residual. Used to compute the merit values.
        """
        super().__init__()
        self.mu_merit = mu_merit
        self.mu_res = mu_res
        self.tau_decr = tau_decr
        self.tau_incr = tau_incr
        self.vary_rho = vary_rho
        self.three_block = three_block
        self.max_time = max_time
        self.tol = tol
        self.max_iter = max_iter
        self.factor_c = factor_c
        self.beta = beta
        self.rho_initial = rho_initial


class ADMMState:
    """Internal computation state of the ADMM implementation.

    The state keeps track of various variables are stored that are being updated during problem
    solving. The values are relevant to the problem being solved. The state is recreated for each
    optimization problem. State is returned as the third value.
    """

    def __init__(self,
                 op: QuadraticProgram,
                 binary_indices: List[int],
                 continuous_indices: List[int],
                 rho_initial: float) -> None:
        """Constructs an internal computation state of the ADMM implementation.

        Args:
            op: The optimization problem being solved.
            binary_indices: Indices of the binary decision variables of the original problem.
            continuous_indices: Indices of the continuous decision variables of the original
             problem.
            rho_initial: Initial value of the rho parameter.
        """
        super().__init__()

        # Optimization problem itself
        self.op = op
        # Indices of the variables
        self.binary_indices = binary_indices
        self.continuous_indices = continuous_indices
        self.sense = op.objective.get_sense()

        # define heavily used matrix, they are used at each iteration, so let's cache them,
        # they are np.ndarrays
        # pylint:disable=invalid-name
        # objective
        self.q0 = None
        self.c0 = None
        self.q1 = None
        self.c1 = None
        # constraints
        self.a0 = None
        self.b0 = None
        self.a1 = None
        self.b1 = None
        self.a2 = None
        self.a3 = None
        self.b2 = None
        self.a4 = None
        self.b3 = None

        # These are the parameters that are updated in the ADMM iterations.
        self.u: np.ndarray = np.zeros(len(continuous_indices))
        binary_size = len(binary_indices)
        self.x0: np.ndarray = np.zeros(binary_size)
        self.z: np.ndarray = np.zeros(binary_size)
        self.z_init: np.ndarray = self.z
        self.y: np.ndarray = np.zeros(binary_size)
        self.lambda_mult: np.ndarray = np.zeros(binary_size)

        # The following structures store quantities obtained in each ADMM iteration.
        self.cost_iterates = []
        self.residuals = []
        self.dual_residuals = []
        self.cons_r = []
        self.merits = []
        self.lambdas = []
        self.x0_saved = []
        self.u_saved = []
        self.z_saved = []
        self.y_saved = []
        self.rho = rho_initial


class ADMMOptimizerResult(OptimizationResult):
    """ ADMMOptimizer Result."""

    def __init__(self, x: Optional[Any] = None, fval: Optional[Any] = None,
                 state: Optional[ADMMState] = None, results: Optional[Any] = None) -> None:
        super().__init__(x, fval, results)
        self._state = state

    @property
    def state(self) -> Optional[ADMMState]:
        """ returns state """
        return self._state


class ADMMOptimizer(OptimizationAlgorithm):
    """An implementation of the ADMM-based heuristic introduced here:
    Gambella, C., & Simonetto, A. (2020).
     Multi-block ADMM Heuristics for Mixed-Binary Optimization on Classical and Quantum Computers.
     arXiv preprint arXiv:2001.02069.
    """

    def __init__(self, qubo_optimizer: Optional[OptimizationAlgorithm] = None,
                 continuous_optimizer: Optional[OptimizationAlgorithm] = None,
                 params: Optional[ADMMParameters] = None) -> None:
        """Constructs an instance of ADMMOptimizer.

        Args:
            qubo_optimizer: An instance of OptimizationAlgorithm that can effectively solve
                QUBO problems.
            continuous_optimizer: An instance of OptimizationAlgorithm that can solve
                continuous problems.
            params: An instance of ADMMParameters.

        Raises:
            NameError: CPLEX is not installed.
        """
        if not _HAS_CPLEX:
            raise NameError('CPLEX is not installed.')

        super().__init__()
        self._log = logging.getLogger(__name__)

        # create default params if not present
        self._params = params or ADMMParameters()

        # create optimizers if not specified
        self._qubo_optimizer = qubo_optimizer or CplexOptimizer()
        self._continuous_optimizer = continuous_optimizer or CplexOptimizer()

        # internal state where we'll keep intermediate solution
        # here, we just declare the class variable, the variable is initialized in kept in
        # the solve method.
        self._state: Optional[ADMMState] = None

<<<<<<< HEAD
    def is_compatible(self, problem: OptimizationProblem) -> bool:
=======
    def is_compatible(self, problem: QuadraticProgram) -> Optional[str]:
>>>>>>> 8d7d9b39
        """Checks whether a given problem can be solved with the optimizer implementing this method.

        Args:
            problem: The optimization problem to check compatibility.

        Returns:
            Returns True if the problem is compatible, otherwise raises an error.

        Raises:
            QiskitOptimizationError: If the problem is not compatible with the ADMM optimizer.
        """

        msg = ''

        # 1. only binary and continuous variables are supported
        for var_type in problem.variables.get_types():
            if var_type not in (CPX_BINARY, CPX_CONTINUOUS):
                # variable is not binary and not continuous.
                msg += 'Only binary and continuous variables are supported. '

        binary_indices = self._get_variable_indices(problem, CPX_BINARY)
        continuous_indices = self._get_variable_indices(problem, CPX_CONTINUOUS)

        # 2. binary and continuous variables are separable in objective
        for binary_index in binary_indices:
            for continuous_index in continuous_indices:
                coeff = problem.objective.get_quadratic_coefficients(binary_index, continuous_index)
                if coeff != 0:
                    # binary and continuous vars are mixed.
                    msg += 'Binary and continuous variables are not separable in the objective. '

        # 3. no quadratic constraints are supported.
        quad_constraints = problem.quadratic_constraints.get_num()
        if quad_constraints is not None and quad_constraints > 0:
            # quadratic constraints are not supported.
            msg += 'Quadratic constraints are not supported. '

        # if an error occurred, return error message, otherwise, return None
        if len(msg) > 0:
            raise QiskitOptimizationError('The problem is not compatible with ADMM: %s' % msg)

        return True

    def solve(self, problem: QuadraticProgram) -> ADMMOptimizerResult:
        """Tries to solves the given problem using ADMM algorithm.

        Args:
            problem: The problem to be solved.

        Returns:
            The result of the optimizer applied to the problem.

        Raises:
            QiskitOptimizationError: If the problem is incompatible with the optimizer.
        """
        # parse problem and convert to an ADMM specific representation.
        binary_indices = self._get_variable_indices(problem, CPX_BINARY)
        continuous_indices = self._get_variable_indices(problem, CPX_CONTINUOUS)

        # create our computation state.
        self._state = ADMMState(problem, binary_indices,
                                continuous_indices, self._params.rho_initial)

        # convert optimization problem to a set of matrices and vector that are used
        # at each iteration.
        self._convert_problem_representation()

        start_time = time.time()
        # we have not stated our computations yet, so elapsed time initialized as zero.
        elapsed_time = 0
        iteration = 0
        residual = 1.e+2

        while (iteration < self._params.max_iter and residual > self._params.tol) \
                and (elapsed_time < self._params.max_time):
            if binary_indices:
                op1 = self._create_step1_problem()
                self._state.x0 = self._update_x0(op1)
            # else, no binary variables exist,
            # and no update to be done in this case.
            # debug
            self._log.debug("x0=%s", self._state.x0)

            op2 = self._create_step2_problem()
            self._state.u, self._state.z = self._update_x1(op2)
            # debug
            self._log.debug("u=%s", self._state.u)
            self._log.debug("z=%s", self._state.z)

            if self._params.three_block:
                if binary_indices:
                    op3 = self._create_step3_problem()
                    self._state.y = self._update_y(op3)
                # debug
                self._log.debug("y=%s", self._state.y)

            self._state.lambda_mult = self._update_lambda_mult()

            cost_iterate = self._get_objective_value()
            constraint_residual = self._get_constraint_residual()
            residual, dual_residual = self._get_solution_residuals(iteration)
            merit = self._get_merit(cost_iterate, constraint_residual)
            # debug
            self._log.debug("cost_iterate=%s, cr=%s, merit=%s",
                            cost_iterate, constraint_residual, merit)

            # costs and merits are saved with their original sign.
            self._state.cost_iterates.append(self._state.sense * cost_iterate)
            self._state.residuals.append(residual)
            self._state.dual_residuals.append(dual_residual)
            self._state.cons_r.append(constraint_residual)
            self._state.merits.append(merit)
            self._state.lambdas.append(np.linalg.norm(self._state.lambda_mult))

            self._state.x0_saved.append(self._state.x0)
            self._state.u_saved.append(self._state.u)
            self._state.z_saved.append(self._state.z)
            self._state.z_saved.append(self._state.y)

            self._update_rho(residual, dual_residual)

            iteration += 1
            elapsed_time = time.time() - start_time

        solution, objective_value = self._get_best_merit_solution()
        solution = self._revert_solution_indexes(solution)

        # third parameter is our internal state of computations.
        result = ADMMOptimizerResult(solution, objective_value, self._state)
        # debug
        self._log.debug("solution=%s, objective=%s at iteration=%s",
                        solution, objective_value, iteration)
        return result

    @staticmethod
    def _get_variable_indices(op: QuadraticProgram, var_type: str) -> List[int]:
        """Returns a list of indices of the variables of the specified type.

        Args:
            op: Optimization problem.
            var_type: type of variables to look for.

        Returns:
            List of indices.
        """
        indices = []
        for i, variable_type in enumerate(op.variables.get_types()):
            if variable_type == var_type:
                indices.append(i)

        return indices

    def _revert_solution_indexes(self, internal_solution: List[np.ndarray]) \
            -> np.ndarray:
        """Constructs a solution array where variables are stored in the correct order.

        Args:
            internal_solution: a list with two lists: solutions for binary variables and
                for continuous variables.

        Returns:
            A solution array.
        """
        binary_solutions, continuous_solutions = internal_solution
        solution = np.zeros(len(self._state.binary_indices) + len(self._state.continuous_indices))
        # restore solution at the original index location
        for i, binary_index in enumerate(self._state.binary_indices):
            solution[binary_index] = binary_solutions[i]
        for i, continuous_index in enumerate(self._state.continuous_indices):
            solution[continuous_index] = continuous_solutions[i]
        return solution

    def _convert_problem_representation(self) -> None:
        """Converts problem representation into set of matrices and vectors.
        Specifically, the optimization problem is represented as:

        min_{x0, u} x0^T q0 x0 + c0^T x0 + u^T q1 u + c1^T u

        s.t. a0 x0 = b0
            a1 x0 <= b1
            a2 z + a3 u <= b2
            a4 u <= b3

        """
        # objective
        self._state.q0 = self._get_q(self._state.binary_indices)
        self._state.c0 = self._get_c(self._state.binary_indices)
        self._state.q1 = self._get_q(self._state.continuous_indices)
        self._state.c1 = self._get_c(self._state.continuous_indices)
        # constraints
        self._state.a0, self._state.b0 = self._get_a0_b0()
        self._state.a1, self._state.b1 = self._get_a1_b1()
        self._state.a2, self._state.a3, self._state.b2 = self._get_a2_a3_b2()
        self._state.a4, self._state.b3 = self._get_a4_b3()

    def _get_q(self, variable_indices: List[int]) -> np.ndarray:
        """Constructs a quadratic matrix for the variables with the specified indices
        from the quadratic terms in the objective.

        Args:
            variable_indices: variable indices to look for.

        Returns:
            A matrix as a numpy array of the shape(len(variable_indices), len(variable_indices)).
        """
        size = len(variable_indices)
        q = np.zeros(shape=(size, size))
        # fill in the matrix
        # in fact we use re-indexed variables
        for i, var_index_i in enumerate(variable_indices):
            for j, var_index_j in enumerate(variable_indices):
                q[i, j] = self._state.op.objective.get_quadratic_coefficients(
                    var_index_i,
                    var_index_j)

        # flip the sign, according to the optimization sense, e.g. sense == 1 if minimize,
        # sense == -1 if maximize.
        return q * self._state.sense

    def _get_c(self, variable_indices: List[int]) -> np.ndarray:
        """Constructs a vector for the variables with the specified indices from the linear terms
        in the objective.

        Args:
            variable_indices: variable indices to look for.

        Returns:
            A numpy array of the shape(len(variable_indices)).
        """
        c = np.array(self._state.op.objective.get_linear(variable_indices))
        # flip the sign, according to the optimization sense, e.g. sense == 1 if minimize,
        # sense == -1 if maximize.
        c *= self._state.sense
        return c

    def _assign_row_values(self, matrix: List[List[float]], vector: List[float],
                           constraint_index: int, variable_indices: List[int]):
        """Appends a row to the specified matrix and vector based on the constraint specified by
        the index using specified variables.

        Args:
            matrix: a matrix to extend.
            vector: a vector to expand.
            constraint_index: constraint index to look for.
            variable_indices: variables to look for.

        Returns:
            None
        """
        # assign matrix row.
        row = []
        for var_index in variable_indices:
            row.append(self._state.op
                       .linear_constraints.get_coefficients(constraint_index, var_index))
        matrix.append(row)

        # assign vector row.
        vector.append(self._state.op.linear_constraints.get_rhs(constraint_index))

        # flip the sign if constraint is G, we want L constraints.
        if self._state.op.linear_constraints.get_senses(constraint_index) == "G":
            # invert the sign to make constraint "L".
            matrix[-1] = [-1 * el for el in matrix[-1]]
            vector[-1] = -1 * vector[-1]

    @staticmethod
    def _create_ndarrays(matrix: List[List[float]], vector: List[float], size: int) \
            -> (np.ndarray, np.ndarray):
        """Converts representation of a matrix and a vector in form of lists to numpy array.

        Args:
            matrix: matrix to convert.
            vector: vector to convert.
            size: size to create matrix and vector.

        Returns:
            Converted matrix and vector as numpy arrays.
        """
        # if we don't have such constraints, return just dummy arrays.
        if len(matrix) != 0:
            return np.array(matrix), np.array(vector)
        else:
            return np.array([0] * size).reshape((1, -1)), np.zeros(shape=(1,))

    def _get_a0_b0(self) -> (np.ndarray, np.ndarray):
        """Constructs a matrix and a vector from the constraints in a form of Ax = b, where
        x is a vector of binary variables.

        Returns:
            Corresponding matrix and vector as numpy arrays.

        Raises:
            ValueError: if the problem is not suitable for this optimizer.
        """
        matrix = []
        vector = []

        senses = self._state.op.linear_constraints.get_senses()
        index_set = set(self._state.binary_indices)
        for constraint_index, sense in enumerate(senses):
            # we check only equality constraints here.
            if sense != "E":
                continue
            row = self._state.op.linear_constraints.get_rows(constraint_index)
            if set(row.ind).issubset(index_set):
                self._assign_row_values(matrix, vector,
                                        constraint_index, self._state.binary_indices)
            else:
                raise ValueError(
                    "Linear constraint with the 'E' sense must contain only binary variables, "
                    "row indices: {}, binary variable indices: {}".format(
                        row, self._state.binary_indices))

        return self._create_ndarrays(matrix, vector, len(self._state.binary_indices))

    def _get_inequality_matrix_and_vector(self, variable_indices: List[int]) \
            -> (List[List[float]], List[float]):
        """Constructs a matrix and a vector from the constraints in a form of Ax <= b, where
        x is a vector of variables specified by the indices.

        Args:
            variable_indices: variable indices to look for.

        Returns:
            A list based representation of the matrix and the vector.
        """
        matrix = []
        vector = []
        senses = self._state.op.linear_constraints.get_senses()

        index_set = set(variable_indices)
        for constraint_index, sense in enumerate(senses):
            if sense in ("E", "R"):
                # TODO: Ranged constraints should be supported
                continue
            # sense either G or L.
            row = self._state.op.linear_constraints.get_rows(constraint_index)
            if set(row.ind).issubset(index_set):
                self._assign_row_values(matrix, vector, constraint_index, variable_indices)

        return matrix, vector

    def _get_a1_b1(self) -> (np.ndarray, np.ndarray):
        """Constructs a matrix and a vector from the constraints in a form of Ax <= b, where
        x is a vector of binary variables.

        Returns:
            A numpy based representation of the matrix and the vector.
        """
        matrix, vector = self._get_inequality_matrix_and_vector(self._state.binary_indices)
        return self._create_ndarrays(matrix, vector, len(self._state.binary_indices))

    def _get_a4_b3(self) -> (np.ndarray, np.ndarray):
        """Constructs a matrix and a vector from the constraints in a form of Au <= b, where
        u is a vector of continuous variables.

        Returns:
            A numpy based representation of the matrix and the vector.
        """
        matrix, vector = self._get_inequality_matrix_and_vector(self._state.continuous_indices)
        return self._create_ndarrays(matrix, vector, len(self._state.continuous_indices))

    def _get_a2_a3_b2(self) -> (np.ndarray, np.ndarray, np.ndarray):
        """Constructs matrices and a vector from the constraints in a form of A_2x + A_3u <= b,
        where x is a vector of binary variables and u is a vector of continuous variables.

        Returns:
            A numpy representation of two matrices and one vector.
        """
        matrix = []
        vector = []
        senses = self._state.op.linear_constraints.get_senses()

        binary_index_set = set(self._state.binary_indices)
        continuous_index_set = set(self._state.continuous_indices)
        all_variables = self._state.binary_indices + self._state.continuous_indices
        for constraint_index, sense in enumerate(senses):
            if sense in ("E", "R"):
                # TODO: Ranged constraints should be supported as well
                continue
            # sense either G or L.
            row = self._state.op.linear_constraints.get_rows(constraint_index)
            row_indices = set(row.ind)
            # we must have a least one binary and one continuous variable,
            # otherwise it is another type of constraints.
            if len(row_indices & binary_index_set) != 0 and len(
                    row_indices & continuous_index_set) != 0:
                self._assign_row_values(matrix, vector, constraint_index, all_variables)

        matrix, b_2 = self._create_ndarrays(matrix, vector, len(all_variables))
        # a2
        a_2 = matrix[:, 0:len(self._state.binary_indices)]
        a_3 = matrix[:, len(self._state.binary_indices):]
        return a_2, a_3, b_2

    def _create_step1_problem(self) -> QuadraticProgram:
        """Creates a step 1 sub-problem.

        Returns:
            A newly created optimization problem.
        """
        op1 = QuadraticProgram()

        binary_size = len(self._state.binary_indices)
        # create the same binary variables.
        op1.variables.add(names=["x0_" + str(i + 1) for i in range(binary_size)],
                          types=["I"] * binary_size,
                          lb=[0.] * binary_size,
                          ub=[1.] * binary_size)

        # prepare and set quadratic objective.
        # NOTE: The multiplication by 2 is needed for the solvers to parse
        # the quadratic coefficients.
        quadratic_objective = self._state.q0 +\
            2 * (
                self._params.factor_c / 2 * np.dot(self._state.a0.transpose(), self._state.a0) +
                self._state.rho / 2 * np.eye(binary_size)
            )
        for i in range(binary_size):
            for j in range(i, binary_size):
                op1.objective.set_quadratic_coefficients(i, j, quadratic_objective[i, j])

        # prepare and set linear objective.
        linear_objective = self._state.c0 - \
            self._params.factor_c * np.dot(self._state.b0, self._state.a0) + \
            self._state.rho * (- self._state.y - self._state.z) + \
            self._state.lambda_mult

        for i in range(binary_size):
            op1.objective.set_linear(i, linear_objective[i])
        return op1

    def _create_step2_problem(self) -> QuadraticProgram:
        """Creates a step 2 sub-problem.

        Returns:
            A newly created optimization problem.
        """
        op2 = QuadraticProgram()

        continuous_size = len(self._state.continuous_indices)
        binary_size = len(self._state.binary_indices)
        lower_bounds = self._state.op.variables.get_lower_bounds(self._state.continuous_indices)
        upper_bounds = self._state.op.variables.get_upper_bounds(self._state.continuous_indices)
        if continuous_size:
            # add u variables.
            op2.variables.add(names=["u0_" + str(i + 1) for i in range(continuous_size)],
                              types=["C"] * continuous_size, lb=lower_bounds, ub=upper_bounds)

        # add z variables.
        op2.variables.add(names=["z0_" + str(i + 1) for i in range(binary_size)],
                          types=["C"] * binary_size,
                          lb=[0.] * binary_size,
                          ub=[1.] * binary_size)

        # set quadratic objective coefficients for u variables.
        if continuous_size:
            q_u = self._state.q1
            for i in range(continuous_size):
                for j in range(i, continuous_size):
                    op2.objective.set_quadratic_coefficients(i, j, q_u[i, j])

        # set quadratic objective coefficients for z variables.
        # NOTE: The multiplication by 2 is needed for the solvers to parse
        # the quadratic coefficients.
        q_z = 2 * (self._state.rho / 2 * np.eye(binary_size))
        for i in range(binary_size):
            for j in range(i, binary_size):
                op2.objective.set_quadratic_coefficients(i + continuous_size, j + continuous_size,
                                                         q_z[i, j])

        # set linear objective for u variables.
        if continuous_size:
            linear_u = self._state.c1
            for i in range(continuous_size):
                op2.objective.set_linear(i, linear_u[i])

        # set linear objective for z variables.
        linear_z = -1 * self._state.lambda_mult - self._state.rho * (self._state.x0 - self._state.y)
        for i in range(binary_size):
            op2.objective.set_linear(i + continuous_size, linear_z[i])

        # constraints for z.
        # A1 z <= b1.
        constraint_count = self._state.a1.shape[0]
        # in SparsePair val="something from numpy" causes an exception
        # when saving a model via cplex method.
        # rhs="something from numpy" is ok.
        # so, we convert every single value to python float
        lin_expr = [SparsePair(ind=list(range(continuous_size, continuous_size + binary_size)),
                               val=self._state.a1[i, :].tolist()) for i in
                    range(constraint_count)]
        op2.linear_constraints.add(lin_expr=lin_expr, senses=["L"] * constraint_count,
                                   rhs=list(self._state.b1))

        if continuous_size:
            # A2 z + A3 u <= b2
            constraint_count = self._state.a2.shape[0]
            lin_expr = [SparsePair(ind=list(range(continuous_size + binary_size)),
                                   val=self._state.a3[i, :].tolist() +
                                   self._state.a2[i, :].tolist())
                        for i in range(constraint_count)]
            op2.linear_constraints.add(lin_expr=lin_expr,
                                       senses=["L"] * constraint_count,
                                       rhs=self._state.b2.tolist())

        if continuous_size:
            # A4 u <= b3
            constraint_count = self._state.a4.shape[0]
            lin_expr = [SparsePair(ind=list(range(continuous_size)),
                                   val=self._state.a4[i, :].tolist()) for i in
                        range(constraint_count)]
            op2.linear_constraints.add(lin_expr=lin_expr,
                                       senses=["L"] * constraint_count,
                                       rhs=self._state.b3.tolist())

        return op2

    def _create_step3_problem(self) -> QuadraticProgram:
        """Creates a step 3 sub-problem.

        Returns:
            A newly created optimization problem.
        """
        op3 = QuadraticProgram()
        # add y variables.
        binary_size = len(self._state.binary_indices)
        op3.variables.add(names=["y_" + str(i + 1) for i in range(binary_size)],
                          types=["C"] * binary_size, lb=[-np.inf] * binary_size,
                          ub=[np.inf] * binary_size)

        # set quadratic objective.
        # NOTE: The multiplication by 2 is needed for the solvers to parse the quadratic coeff-s.
        q_y = 2 * (self._params.beta / 2 * np.eye(binary_size) +
                   self._state.rho / 2 * np.eye(binary_size))
        for i in range(binary_size):
            for j in range(i, binary_size):
                op3.objective.set_quadratic_coefficients(i, j, q_y[i, j])

        linear_y = - self._state.lambda_mult - self._state.rho * (
            self._state.x0 - self._state.z)
        for i in range(binary_size):
            op3.objective.set_linear(i, linear_y[i])

        return op3

    def _update_x0(self, op1: QuadraticProgram) -> np.ndarray:
        """Solves the Step1 QuadraticProgram via the qubo optimizer.

        Args:
            op1: the Step1 QuadraticProgram.

        Returns:
            A solution of the Step1, as a numpy array.
        """
        return np.asarray(self._qubo_optimizer.solve(op1).x)

    def _update_x1(self, op2: QuadraticProgram) -> (np.ndarray, np.ndarray):
        """Solves the Step2 QuadraticProgram via the continuous optimizer.

        Args:
            op2: the Step2 QuadraticProgram

        Returns:
            A solution of the Step2, as a pair of numpy arrays.
            First array contains the values of decision variables u, and
            second array contains the values of decision variables z.

        """
        vars_op2 = self._continuous_optimizer.solve(op2).x
        vars_u = np.asarray(vars_op2[:len(self._state.continuous_indices)])
        vars_z = np.asarray(vars_op2[len(self._state.continuous_indices):])
        return vars_u, vars_z

    def _update_y(self, op3: QuadraticProgram) -> np.ndarray:
        """Solves the Step3 QuadraticProgram via the continuous optimizer.

        Args:
            op3: the Step3 QuadraticProgram

        Returns:
            A solution of the Step3, as a numpy array.

        """
        return np.asarray(self._continuous_optimizer.solve(op3).x)

    def _get_best_merit_solution(self) -> (List[np.ndarray], float):
        """The ADMM solution is that for which the merit value is the best (least for min problems,
        greatest for max problems)
            * sol: Iterate with the best merit value
            * sol_val: Value of sol, according to the original objective

        Returns:
            A tuple of (sol, sol_val), where
                * sol: Solution with the best merit value
                * sol_val: Value of the objective function
        """

        it_best_merits = self._state.merits.index(
            self._state.sense * min(list(map(lambda x: self._state.sense * x, self._state.merits))))
        x_0 = self._state.x0_saved[it_best_merits]
        u_s = self._state.u_saved[it_best_merits]
        sol = [x_0, u_s]
        sol_val = self._state.cost_iterates[it_best_merits]
        return sol, sol_val

    def _update_lambda_mult(self) -> np.ndarray:
        """
        Updates the values of lambda multiplier, given the updated iterates
        x0, z, and y.

        Returns: The updated array of values of lambda multiplier.

        """
        return self._state.lambda_mult + \
            self._state.rho * (self._state.x0 - self._state.z - self._state.y)

    def _update_rho(self, primal_residual: float, dual_residual: float) -> None:
        """Updating the rho parameter in ADMM.

        Args:
            primal_residual: primal residual
            dual_residual: dual residual
        """

        if self._params.vary_rho == UPDATE_RHO_BY_TEN_PERCENT:
            # Increase rho, to aid convergence.
            if self._state.rho < 1.e+10:
                self._state.rho *= 1.1
        elif self._params.vary_rho == UPDATE_RHO_BY_RESIDUALS:
            if primal_residual > self._params.mu_res * dual_residual:
                self._state.rho = self._params.tau_incr * self._state.rho
            elif dual_residual > self._params.mu_res * primal_residual:
                self._state.rho = self._params.tau_decr * self._state.rho

    def _get_constraint_residual(self) -> float:
        """Compute violation of the constraints of the original problem, as:
            * norm 1 of the body-rhs of the constraints A0 x0 - b0
            * -1 * min(body - rhs, 0) for geq constraints
            * max(body - rhs, 0) for leq constraints

        Returns:
            Violation of the constraints as a float value
        """

        cr0 = sum(np.abs(np.dot(self._state.a0, self._state.x0) - self._state.b0))

        eq1 = np.dot(self._state.a1, self._state.x0) - self._state.b1
        cr1 = sum(max(val, 0) for val in eq1)

        eq2 = np.dot(self._state.a2, self._state.x0) + np.dot(self._state.a3,
                                                              self._state.u) - self._state.b2
        cr2 = sum(max(val, 0) for val in eq2)

        return cr0 + cr1 + cr2

    def _get_merit(self, cost_iterate: float, constraint_residual: float) -> float:
        """Compute merit value associated with the current iterate

        Args:
            cost_iterate: Cost at the certain iteration.
            constraint_residual: Value of violation of the constraints.

        Returns:
            Merit value as a float
        """
        return cost_iterate + self._params.mu_merit * constraint_residual

    def _get_objective_value(self) -> float:
        """Computes the value of the objective function.

        Returns:
            Value of the objective function as a float
        """

        def quadratic_form(matrix, x, c):
            return np.dot(x.T, np.dot(matrix / 2, x)) + np.dot(c.T, x)

        obj_val = quadratic_form(self._state.q0, self._state.x0, self._state.c0)
        obj_val += quadratic_form(self._state.q1, self._state.u, self._state.c1)

        obj_val += self._state.op.objective.get_offset()

        return obj_val

    def _get_solution_residuals(self, iteration: int) -> (float, float):
        """Compute primal and dual residual.

        Args:
            iteration: Iteration number.

        Returns:
            r, s as primary and dual residuals.
        """
        elements = self._state.x0 - self._state.z - self._state.y
        primal_residual = np.linalg.norm(elements)
        if iteration > 0:
            elements_dual = self._state.z - self._state.z_saved[iteration - 1]
        else:
            elements_dual = self._state.z - self._state.z_init
        dual_residual = self._state.rho * np.linalg.norm(elements_dual)

        return primal_residual, dual_residual<|MERGE_RESOLUTION|>--- conflicted
+++ resolved
@@ -211,11 +211,7 @@
         # the solve method.
         self._state: Optional[ADMMState] = None
 
-<<<<<<< HEAD
-    def is_compatible(self, problem: OptimizationProblem) -> bool:
-=======
     def is_compatible(self, problem: QuadraticProgram) -> Optional[str]:
->>>>>>> 8d7d9b39
         """Checks whether a given problem can be solved with the optimizer implementing this method.
 
         Args:
@@ -257,7 +253,7 @@
         if len(msg) > 0:
             raise QiskitOptimizationError('The problem is not compatible with ADMM: %s' % msg)
 
-        return True
+        return None
 
     def solve(self, problem: QuadraticProgram) -> ADMMOptimizerResult:
         """Tries to solves the given problem using ADMM algorithm.
