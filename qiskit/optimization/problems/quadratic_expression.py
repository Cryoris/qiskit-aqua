--- conflicted
+++ resolved
@@ -60,12 +60,6 @@
             j = self.quadratic_program.variables_index[j]
         return self.coefficients[i, j]
 
-<<<<<<< HEAD
-    def _coeffs_to_dok_matrix(
-            self, coefficients: Union[ndarray, spmatrix, List[List[float]],
-                                      Dict[Tuple[Union[int, str], Union[int, str]], float]]) \
-            -> dok_matrix:
-=======
     def __setitem__(self, key: Tuple[Union[int, str], Union[int, str]], value: float) -> None:
         i, j = key
         if isinstance(i, str):
@@ -79,7 +73,6 @@
                                                   Dict[
                                                       Tuple[Union[int, str], Union[int, str]],
                                                       float]]) -> dok_matrix:
->>>>>>> add5c1ce
         """Maps given coefficients to a dok_matrix.
 
         Args:
@@ -101,9 +94,7 @@
                     i = self.quadratic_program.variables_index[i]
                 if isinstance(j, str):
                     j = self.quadratic_program.variables_index[j]
-                if i > j:
-                    i, j = j, i
-                coeffs[i, j] += value
+                coeffs[i, j] = value
             coefficients = coeffs
         else:
             raise QiskitOptimizationError("Unsupported format for coefficients.")
