--- conflicted
+++ resolved
@@ -54,25 +54,15 @@
                  q_factory: Optional[CircuitFactory] = None,
                  i_objective: Optional[int] = None,
                  iqft: Optional[IQFT] = None) -> None:
-<<<<<<< HEAD
-        """Initializer.
-=======
-        r"""
-        Initializer.
->>>>>>> 3ff59586
-
-        Args:
-            num_eval_qubits: number of evaluation qubits, has a min. value of 1.
-            a_factory: the CircuitFactory subclass object representing the problem unitary
-<<<<<<< HEAD
-=======
-            i_objective: the index of the objective qubit, i.e. the qubit marking 'good' solutions
-                with the state \|1> and 'bad' solutions with the state \|0>
->>>>>>> 3ff59586
-            q_factory: the CircuitFactory subclass object representing an amplitude estimation
-                sample (based on a_factory)
-            i_objective: the index of the objective qubit, i.e. the qubit marking 'good' solutions
-                with the state |1> and 'bad' solutions with the state |0>
+        r"""Initializer.
+
+        Args:
+            num_eval_qubits: Number of evaluation qubits, has a min. value of 1.
+            a_factory: The CircuitFactory subclass object representing the problem unitary.
+            q_factory: The CircuitFactory subclass object representing an amplitude estimation
+                sample (based on a_factory).
+            i_objective: The index of the objective qubit, i.e. the qubit marking 'good' solutions
+                with the state \|1> and 'bad' solutions with the state \|0>.
             iqft: the Inverse Quantum Fourier Transform component, defaults to using a standard IQFT
                 when None
         """
