# This code is part of Qiskit.
#
# (C) Copyright IBM 2018, 2020.
#
# This code is licensed under the Apache License, Version 2.0. You may
# obtain a copy of this license in the LICENSE.txt file in the root directory
# of this source tree or at http://www.apache.org/licenses/LICENSE-2.0.
#
# Any modifications or derivative works of this code must retain this
# copyright notice, and modified files need to carry a notice indicating
# that they have been altered from the originals.

"""The Iterative Quantum Phase Estimation Algorithm.

See https://arxiv.org/abs/quant-ph/0610214
"""

from typing import Optional, List, Dict, Union, Any
import logging
import numpy as np

from qiskit import QuantumRegister, ClassicalRegister, QuantumCircuit
from qiskit.quantum_info import Pauli
from qiskit.providers import BaseBackend
from qiskit.providers import Backend
from qiskit.aqua import QuantumInstance
from qiskit.aqua.operators import (WeightedPauliOperator, suzuki_expansion_slice_pauli_list,
                                   evolution_instruction)
from qiskit.aqua.operators.legacy import op_converter
from qiskit.aqua.utils import get_subsystem_density_matrix
from qiskit.aqua.algorithms import QuantumAlgorithm
from qiskit.aqua.operators import LegacyBaseOperator, OperatorBase
from qiskit.aqua.components.initial_states import InitialState
from qiskit.aqua.utils.validation import validate_min, validate_in_set
from .minimum_eigen_solver import MinimumEigensolver, MinimumEigensolverResult
from .qpe import QPEResult

logger = logging.getLogger(__name__)


# pylint: disable=invalid-name


class IQPE(QuantumAlgorithm, MinimumEigensolver):
    """The Iterative Quantum Phase Estimation algorithm.

    IQPE, as its name suggests, iteratively computes the phase so as to require fewer qubits.
    It takes has the same set of parameters as :class:`QPE`, except for the number of
    ancillary qubits *num_ancillae*, being replaced by *num_iterations* and that
    an Inverse Quantum Fourier Transform (IQFT) is not used for IQPE.

    **Reference:**

    [1]: Dobsicek et al. (2006), Arbitrary accuracy iterative phase estimation algorithm as a two
       qubit benchmark, `arxiv/quant-ph/0610214 <https://arxiv.org/abs/quant-ph/0610214>`_
    """

    def __init__(self,
                 operator: Optional[Union[OperatorBase, LegacyBaseOperator]] = None,
                 state_in: Optional[Union[QuantumCircuit, InitialState]] = None,
                 num_time_slices: int = 1,
                 num_iterations: int = 1,
                 expansion_mode: str = 'suzuki',
                 expansion_order: int = 2,
                 shallow_circuit_concat: bool = False,
                 quantum_instance: Optional[
                     Union[QuantumInstance, BaseBackend, Backend]] = None) -> None:
        """

        Args:
            operator: The hamiltonian Operator
            state_in: An InitialState component representing an initial quantum state.
            num_time_slices: The number of time slices, has a minimum value of 1.
            num_iterations: The number of iterations, has a minimum value of 1.
            expansion_mode: The expansion mode ('trotter'|'suzuki')
            expansion_order: The suzuki expansion order, has a min. value of 1.
            shallow_circuit_concat: Set True to use shallow (cheap) mode for circuit concatenation
                of evolution slices. By default this is False.
            quantum_instance: Quantum Instance or Backend
        """
        validate_min('num_time_slices', num_time_slices, 1)
        validate_min('num_iterations', num_iterations, 1)
        validate_in_set('expansion_mode', expansion_mode, {'trotter', 'suzuki'})
        validate_min('expansion_order', expansion_order, 1)
        super().__init__(quantum_instance)
        self._state_in = state_in
        self._num_time_slices = num_time_slices
        self._num_iterations = num_iterations
        self._expansion_mode = expansion_mode
        self._expansion_order = expansion_order
        self._shallow_circuit_concat = shallow_circuit_concat
        self._state_register = None
        self._ancillary_register = None
        self._ancilla_phase_coef = None
        self._in_operator = operator
        self._operator = None  # type: Optional[WeightedPauliOperator]
        self._ret = {}  # type: Dict[str, Any]
        self._pauli_list = None  # type: Optional[List[List[Union[complex, Pauli]]]]
        self._phase_estimation_circuit = None
        self._slice_pauli_list = None  # type: Optional[List[List[Union[complex, Pauli]]]]
        self._setup(operator)

    def _setup(self, operator: Optional[Union[OperatorBase, LegacyBaseOperator]]) -> None:
        self._operator = None
        self._ret = {}
        self._pauli_list = None
        self._phase_estimation_circuit = None
        self._slice_pauli_list = None
        if operator:
            # Convert to Legacy Operator if Operator flow passed in
            if isinstance(operator, OperatorBase):
                operator = operator.to_legacy_op()
            self._operator = op_converter.to_weighted_pauli_operator(operator.copy())
            self._ret['translation'] = sum([abs(p[0]) for p in self._operator.reorder_paulis()])
            self._ret['stretch'] = 0.5 / self._ret['translation']

            # translate the operator
            self._operator.simplify()
            translation_op = WeightedPauliOperator([
                [
                    self._ret['translation'],
                    Pauli(
                        np.zeros(self._operator.num_qubits),
                        np.zeros(self._operator.num_qubits)
                    )
                ]
            ])
            translation_op.simplify()
            self._operator += translation_op
            self._pauli_list = self._operator.reorder_paulis()

            # stretch the operator
            for p in self._pauli_list:
                p[0] = p[0] * self._ret['stretch']

            if len(self._pauli_list) == 1:
                slice_pauli_list = self._pauli_list
            else:
                if self._expansion_mode == 'trotter':
                    slice_pauli_list = self._pauli_list
                else:
                    slice_pauli_list = suzuki_expansion_slice_pauli_list(self._pauli_list,
                                                                         1, self._expansion_order)
            self._slice_pauli_list = slice_pauli_list

    @property
    def operator(self) -> Optional[Union[OperatorBase, LegacyBaseOperator]]:
        """ Returns operator """
        return self._in_operator

    @operator.setter
    def operator(self, operator: Union[OperatorBase, LegacyBaseOperator]) -> None:
        """ set operator """
        self._in_operator = operator
        self._setup(operator)

    @property
    def aux_operators(self) -> Optional[List[Union[OperatorBase, LegacyBaseOperator]]]:
        """ Returns aux operators """
        raise TypeError('aux_operators not supported.')

    @aux_operators.setter
    def aux_operators(self,
                      aux_operators: Optional[List[Union[OperatorBase, LegacyBaseOperator]]]
                      ) -> None:
        """ Set aux operators """
        raise TypeError('aux_operators not supported.')

    def construct_circuit(self,
                          k: Optional[int] = None,
                          omega: float = 0,
                          measurement: bool = False) -> QuantumCircuit:
        """Construct the kth iteration Quantum Phase Estimation circuit.

        For details of parameters, please see Fig. 2 in https://arxiv.org/pdf/quant-ph/0610214.pdf.

        Args:
            k: the iteration idx.
            omega: the feedback angle.
            measurement: Boolean flag to indicate if measurement should
                    be included in the circuit.

        Returns:
            QuantumCircuit: the quantum circuit per iteration
        """
        if self._operator is None or self._state_in is None:
            return None

        k = self._num_iterations if k is None else k
        a = QuantumRegister(1, name='a')
        q = QuantumRegister(self._operator.num_qubits, name='q')
        self._ancillary_register = a
        self._state_register = q
        qc = QuantumCircuit(q)
<<<<<<< HEAD
        qc.append(self._state_in.construct_circuit('circuit', q), q)
=======
        if isinstance(self._state_in, QuantumCircuit):
            qc.append(self._state_in, q)
        else:
            qc += self._state_in.construct_circuit('circuit', q)
>>>>>>> 4ff340dd
        # hadamard on a[0]
        qc.add_register(a)
        qc.h(a[0])
        # controlled-U
        qc_evolutions_inst = evolution_instruction(self._slice_pauli_list, -2 * np.pi,
                                                   self._num_time_slices,
                                                   controlled=True, power=2 ** (k - 1),
                                                   shallow_slicing=self._shallow_circuit_concat)
        if self._shallow_circuit_concat:
            qc_evolutions = QuantumCircuit(q, a)
            qc_evolutions.append(qc_evolutions_inst, list(q) + [a[0]])
            qc.data += qc_evolutions.data
        else:
            qc.append(qc_evolutions_inst, list(q) + [a[0]])
        # global phase due to identity pauli
        qc.p(2 * np.pi * self._ancilla_phase_coef * (2 ** (k - 1)), a[0])
        # rz on a[0]
        qc.p(omega, a[0])
        # hadamard on a[0]
        qc.h(a[0])
        if measurement:
            c = ClassicalRegister(1, name='c')
            qc.add_register(c)
            # qc.barrier(self._ancillary_register)
            qc.measure(self._ancillary_register, c)
        return qc

    def compute_minimum_eigenvalue(
            self,
            operator: Optional[Union[OperatorBase, LegacyBaseOperator]] = None,
            aux_operators: Optional[List[Union[OperatorBase, LegacyBaseOperator]]] = None
    ) -> MinimumEigensolverResult:
        super().compute_minimum_eigenvalue(operator, aux_operators)
        return self._run()

    def _estimate_phase_iteratively(self):
        """
        Iteratively construct the different order of controlled evolution
        circuit to carry out phase estimation.
        """
        self._ret['top_measurement_label'] = ''

        omega_coef = 0
        # k runs from the number of iterations back to 1
        for k in range(self._num_iterations, 0, -1):
            omega_coef /= 2
            if self._quantum_instance.is_statevector:
                qc = self.construct_circuit(k, -2 * np.pi * omega_coef, measurement=False)
                result = self._quantum_instance.execute(qc)
                complete_state_vec = result.get_statevector(qc)
                ancilla_density_mat = get_subsystem_density_matrix(
                    complete_state_vec,
                    range(self._operator.num_qubits)
                )
                ancilla_density_mat_diag = np.diag(ancilla_density_mat)
                max_amplitude = max(ancilla_density_mat_diag.min(),
                                    ancilla_density_mat_diag.max(), key=abs)
                x = np.where(ancilla_density_mat_diag == max_amplitude)[0][0]
            else:
                qc = self.construct_circuit(k, -2 * np.pi * omega_coef, measurement=True)
                measurements = self._quantum_instance.execute(qc).get_counts(qc)

                if '0' not in measurements:
                    if '1' in measurements:
                        x = 1
                    else:
                        raise RuntimeError('Unexpected measurement {}.'.format(measurements))
                else:
                    if '1' not in measurements:
                        x = 0
                    else:
                        x = 1 if measurements['1'] > measurements['0'] else 0
            self._ret['top_measurement_label'] = \
                '{}{}'.format(x, self._ret['top_measurement_label'])
            omega_coef = omega_coef + x / 2
            logger.info('Reverse iteration %s of %s with measured bit %s',
                        k, self._num_iterations, x)
        return omega_coef

    def _compute_energy(self):
        # check for identify paulis to get its coef for applying global phase shift on ancilla later
        num_identities = 0
        self._pauli_list = self._operator.reorder_paulis()
        for p in self._pauli_list:
            if np.all(np.logical_not(p[1].z)) and np.all(np.logical_not(p[1].x)):
                num_identities += 1
                if num_identities > 1:
                    raise RuntimeError('Multiple identity pauli terms are present.')
                self._ancilla_phase_coef = p[0].real if isinstance(p[0], complex) else p[0]

        self._ret['phase'] = self._estimate_phase_iteratively()
        self._ret['top_measurement_decimal'] = sum([t[0] * t[1] for t in zip(
            [1 / 2 ** p for p in range(1, self._num_iterations + 1)],
            [int(n) for n in self._ret['top_measurement_label']]
        )])
        self._ret['energy'] = self._ret['phase'] / self._ret['stretch'] - self._ret['translation']

    def _run(self) -> 'IQPEResult':
        self._compute_energy()

        result = IQPEResult()
        if 'translation' in self._ret:
            result.translation = self._ret['translation']
        if 'stretch' in self._ret:
            result.stretch = self._ret['stretch']
        if 'top_measurement_label' in self._ret:
            result.top_measurement_label = self._ret['top_measurement_label']
        if 'top_measurement_decimal' in self._ret:
            result.top_measurement_decimal = self._ret['top_measurement_decimal']
        if 'energy' in self._ret:
            result.eigenvalue = complex(self._ret['energy'])
        if 'phase' in self._ret:
            result.phase = self._ret['phase']

        return result


class IQPEResult(QPEResult):
    """ IQPE Result."""

    @property
    def phase(self) -> float:
        """ Returns phase """
        return self.get('phase')

    @phase.setter
    def phase(self, value: float) -> None:
        """ Sets phase """
        self.data['phase'] = value

    @staticmethod
    def from_dict(a_dict: Dict) -> 'IQPEResult':
        """ create new object from a dictionary """
        return IQPEResult(a_dict)<|MERGE_RESOLUTION|>--- conflicted
+++ resolved
@@ -192,14 +192,11 @@
         self._ancillary_register = a
         self._state_register = q
         qc = QuantumCircuit(q)
-<<<<<<< HEAD
-        qc.append(self._state_in.construct_circuit('circuit', q), q)
-=======
         if isinstance(self._state_in, QuantumCircuit):
             qc.append(self._state_in, q)
         else:
-            qc += self._state_in.construct_circuit('circuit', q)
->>>>>>> 4ff340dd
+            qc.append(self._state_in.construct_circuit('circuit', q), q)
+
         # hadamard on a[0]
         qc.add_register(a)
         qc.h(a[0])
