--- conflicted
+++ resolved
@@ -60,17 +60,15 @@
     be supplied.
     """
 
-<<<<<<< HEAD
-    def __init__(self, operator: Optional[BaseOperator] = None,
-                 optimizer: Optional[Optimizer] = None, p: int = 1,
-=======
     def __init__(self, operator: BaseOperator = None, optimizer: Optimizer = None, p: int = 1,
->>>>>>> fe5cc713
                  initial_state: Optional[InitialState] = None,
-                 mixer: Optional[BaseOperator] = None, initial_point: Optional[np.ndarray] = None,
-                 max_evals_grouped: int = 1, aux_operators: Optional[List[BaseOperator]] = None,
+                 mixer: Optional[BaseOperator] = None,
+                 initial_point: Optional[np.ndarray] = None,
+                 max_evals_grouped: int = 1,
+                 aux_operators: Optional[List[BaseOperator]] = None,
                  callback: Optional[Callable[[int, np.ndarray, float, float], None]] = None,
-                 auto_conversion: bool = True, quantum_instance: Optional[QuantumInstance] = None
+                 auto_conversion: bool = True,
+                 quantum_instance: Optional[QuantumInstance] = None
                  ) -> None:
         """
         Args:
@@ -108,35 +106,10 @@
                   :class:`~qiskit.aqua.operators.WeightedPauliOperator`
                 - for *qasm simulator or real backend:*
                   :class:`~qiskit.aqua.operators.TPBGroupedWeightedPauliOperator`
+            quantum_instance: Quantum instance to be used, needs to be set here or when the
+                algorithm is executed.
         """
         validate_min('p', p, 1)
-<<<<<<< HEAD
-        if operator:
-            var_form = QAOAVarForm(operator.copy(), p, initial_state=initial_state,
-                                   mixer_operator=mixer)
-        else:
-            var_form = None
-        super().__init__(operator, var_form, optimizer, initial_point=initial_point,
-                         max_evals_grouped=max_evals_grouped, aux_operators=aux_operators,
-                         callback=callback, auto_conversion=auto_conversion,
-                         quantum_instance=quantum_instance)
-        self._p = p
-        self._mixer = mixer
-        self._initial_state = initial_state
-
-    def compute_min_eigenvalue(self, operator=None):
-
-        if operator is None:
-            operator = self._operator
-        if operator is None:
-            raise ValueError('Operator needs to be set in constructor, setter, or here!')
-
-        var_form = QAOAVarForm(operator.copy(), self._p, initial_state=self._initial_state,
-                               mixer_operator=self._mixer)
-        self.var_form = var_form
-
-        return super().compute_min_eigenvalue(operator)
-=======
 
         self._p = p
         self._mixer_operator = mixer
@@ -156,5 +129,4 @@
             self.var_form = QAOAVarForm(operator.copy(),
                                         self._p,
                                         initial_state=self._initial_state,
-                                        mixer_operator=self._mixer_operator)
->>>>>>> fe5cc713
+                                        mixer_operator=self._mixer_operator)