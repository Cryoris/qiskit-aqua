--- conflicted
+++ resolved
@@ -15,16 +15,9 @@
 from typing import List, Union, Optional
 
 from qiskit.aqua.operators import OperatorBase, ListOp
-<<<<<<< HEAD
-from qiskit.aqua.operators.gradients.qfi_base import QFIBase
-from qiskit.aqua.operators.gradients import CircuitGradientMethod
+from qiskit.aqua.operators.gradients import DerivativeBase, CircuitGradient, CircuitQFI, QFIBase
 from qiskit.aqua.operators.state_fns import CircuitStateFn
 from qiskit.circuit import (ParameterExpression, ParameterVector)
-=======
-from qiskit.aqua.operators.gradients import DerivativeBase, CircuitGradient, CircuitQFI
-from qiskit.aqua.operators.state_fns import StateFn, CircuitStateFn
-from qiskit.circuit import (Parameter, ParameterVector)
->>>>>>> d03e6ce4
 
 from qiskit.aqua.operators.expectations import PauliExpectation
 
@@ -38,22 +31,18 @@
     """
 
     def __init__(self,
-<<<<<<< HEAD
                  qfi_method: Union[str, CircuitGradientMethod] = 'lin_comb'):
-=======
-                 method: Union[str, CircuitQFI] = 'lin_comb',
                  approx: Optional[str] = None,
                  **kwargs):
->>>>>>> d03e6ce4
         r"""
         Args:
             method: The method used to compute the state/probability gradient. Can be either
                 ``'param_shift'`` or ``'lin_comb'`` or ``'fin_diff'``.
                 Deprecated for observable gradient.
         """
-<<<<<<< HEAD
+# TODO
         super().__init__(qfi_method)
-=======
+
 
         if isinstance(method, CircuitGradient):
             self._method = method
@@ -75,7 +64,6 @@
             raise ValueError("Unrecognized input provided for `method`. Please provide"
                              " a CircuitGradient object or one of the pre-defined string"
                              " arguments: {'lin_comb', 'overlap'}. ")
->>>>>>> d03e6ce4
 
     def convert(self,
                 operator: CircuitStateFn,
